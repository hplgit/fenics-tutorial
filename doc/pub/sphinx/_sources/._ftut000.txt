.. Automatically generated Sphinx-extended reStructuredText file from DocOnce source
   (https://github.com/hplgit/doconce/)

.. Sphinx cannot have more than 63 chars in the title...

.. TITLE: Writing State-of-the-Art Finite Element Solvers in Minutes

.. Document title:

The FEniCS Tutorial
%%%%%%%%%%%%%%%%%%%

:Authors: Hans Petter Langtangen (hpl at simula.no), Anders Logg (logg at chalmers.se)

This document presents a FEniCS tutorial to get new users quickly up
and running with solving differential equations. FEniCS can be
programmed both in C++ and Python, but this tutorial focuses
exclusively on Python programming, since this is the simplest approach
to exploring FEniCS for beginners and since it actually gives high
performance. After having digested the examples in this tutorial, the
reader should be able to learn more from the FEniCS documentation, the
numerous demo programs that come with the software,
and the comprehensive FEniCS book *Automated Solution of
Differential Equations by the Finite element Method*
[Ref01]_. This tutorial is a further development of the
opening chapter in [Ref01]_.


<<<<<<< HEAD
.. admonition:: Watch out for shortcomings

   This book is still in an initial state so the reader is encouraged
   to send email to the authors on `logg@chalmers.se <mailto:logg@chalmers.se>`__
   about typos, errors, and suggestions for improvements.




:Date: Mar 31, 2016
=======
:Date: Mar 12, 2016
>>>>>>> ec90f5c7

This document is also available in
`PDF <http://hplgit.github.io/fenics-tutorial/doc/pub/fenics-tutorial-4print.pdf>`__ and `Bootstrap web <http://hplgit.github.io/fenics-tutorial/doc/pub/ftut.html>`__
format.
<|MERGE_RESOLUTION|>--- conflicted
+++ resolved
@@ -26,7 +26,6 @@
 opening chapter in [Ref01]_.
 
 
-<<<<<<< HEAD
 .. admonition:: Watch out for shortcomings
 
    This book is still in an initial state so the reader is encouraged
@@ -36,10 +35,7 @@
 
 
 
-:Date: Mar 31, 2016
-=======
-:Date: Mar 12, 2016
->>>>>>> ec90f5c7
+:Date: Apr 1, 2016
 
 This document is also available in
 `PDF <http://hplgit.github.io/fenics-tutorial/doc/pub/fenics-tutorial-4print.pdf>`__ and `Bootstrap web <http://hplgit.github.io/fenics-tutorial/doc/pub/ftut.html>`__
