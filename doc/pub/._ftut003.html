<!--
Automatically generated HTML file from DocOnce source
(https://github.com/hplgit/doconce/)
-->
<html>
<head>
<meta http-equiv="Content-Type" content="text/html; charset=utf-8" />
<meta name="generator" content="DocOnce: https://github.com/hplgit/doconce/" />
<<<<<<< HEAD
<meta name="description" content="Introduction to Finite Element Programming - The FEniCS Tutorial">
<meta name="keywords" content="Poisson's equation,variational formulation,test function,trial function,finite element specifications,CG finite element family,Lagrange finite element family,P1 element,Dirichlet boundary conditions,boundary specification (function),C++ expression syntax,expression syntax (C++),boundary specification (function),UFL,degrees of freedom,degrees of freedom array,nodal values array,numbering degrees of freedom,numbering cell vertices,unit testing,linear algebra backend,PETSc,Trilinos,MTL4,uBLAS,UMFPACK,LinearVariationalProblem,LinearVariationalSolver,compute vertex values,vertex values,vertex to dof map,dof to vertex map,dimension-independent code,projection,projection,degrees of freedom array,nodal values array,degrees of freedom array (vector field),Poisson's equation with variable coefficient,linear systems (in FEniCS),assembly of linear systems,SLEPc,KrylovSolver,random start vector (linear systems),Expression with parameters,interpolation,visualization,plotting,VTK,rotate PDF plots,structured mesh,visualization, structured mesh,surface plot (structured mesh),contour plot,functionals,energy functional,error functional,flux functional,Neumann boundary conditions,heterogeneous media,multi-material domain,boundary specification (class),Dirichlet boundary conditions,Neumann boundary conditions,Robin boundary conditions,boundary conditions,Robin condition,time-dependent PDEs,assembly, increasing efficiency,heterogeneous medium,multi-material domain,Picard iteration,successive substitutions,Newton's method (algebraic equations),under-relaxation,Jacobian, manual computation,Newton's method (PDE level),Gateaux derivative,automatic differentiation,Jacobian, automatic computation,nonlinear variational problems,mesh transformations,coordinate stretching,coordinate transformations,FEniCS,DOLFIN,Viper,UFL,class,instance,method (class),attribute (class),down-casting matrices and vectors,PETSc,Trilinos,Epetra,installing FEniCS,troubleshooting,compilation problems,plotting problems">
=======
<meta name="description" content="FEniCS Tutorial">
<meta name="keywords" content="Poisson's equation,variational formulation,test function,trial function,DOLFIN mesh,finite element specifications,CG finite element family,Lagrange finite element family,Dirichlet boundary conditions,boundary specification (function),boundary specification (function),UFL,linear algebra backend,PETSc,Trilinos,MTL4,uBLAS,UMFPACK,LinearVariationalProblem,LinearVariationalSolver,degree of freedom,degrees of freedom array,nodal values array,numbering degrees of freedom,numbering cell vertices,compute vertex values,vertex to dof map,dof to vertex map,interpolation,Expression with parameters,interpolation,visualization,plotting,VTK,projection,degrees of freedom array,nodal values array,degrees of freedom array (vector field),projection,Poisson's equation with variable coefficient,functionals,energy functional,error functional,flux functional,structured mesh,visualization, structured mesh,contour plot,Neumann boundary conditions,linear systems (in FEniCS),assembly of linear systems,SLEPc,KrylovSolver,random start vector (linear systems),dimension-independent code,time-dependent PDEs,assembly, increasing efficiency,heterogeneous medium,multi-material domain,Picard iteration,successive substitutions,Newton's method (algebraic equations),under-relaxation,Jacobian, manual computation,Newton's method (PDE level),Gateaux derivative,automatic differentiation,Jacobian, automatic computation,nonlinear variational problems,mesh transformations,coordinate stretching,coordinate transformations,heterogeneous media,multi-material domain,boundary specification (class),Dirichlet boundary conditions,Neumann boundary conditions,Robin boundary conditions,boundary conditions,FEniCS,DOLFIN,Viper,UFL,class,instance,method (class),attribute (class),down-casting matrices and vectors,PETSc,Trilinos,Epetra,installing FEniCS,troubleshooting,compilation problems,plotting problems">
>>>>>>> ec90f5c7

<title>Introduction to Finite Element Programming - The FEniCS Tutorial</title>

<!-- Bootstrap style: bootswatch_journal -->
<link href="http://netdna.bootstrapcdn.com/bootswatch/3.1.1/journal/bootstrap.min.css" rel="stylesheet">
<!-- not necessary
<link href="http://netdna.bootstrapcdn.com/font-awesome/4.0.3/css/font-awesome.css" rel="stylesheet">
-->

<style type="text/css">

/* Add scrollbar to dropdown menus in bootstrap navigation bar */
.dropdown-menu {
   height: auto;
   max-height: 400px;
   overflow-x: hidden;
}
</style>


</head>

<!-- tocinfo
{'highest level': 0,
 'sections': [(u'Preface', 0, None, '___sec0'),
              (u'Acknowledgments', 3, None, '___sec1'),
              (u'To-do list', 1, None, '___sec2'),
              (u'HPL questions', 2, None, '___sec3'),
              (u'Iterative linear solvers info', 3, None, '___sec4'),
              (u'The fundamentals', 0, None, '___sec5'),
              (u'Mathematical problem formulation', 1, None, '___sec6'),
              (u'The Poisson equation',
               2,
               u'tut:poisson1:bvp',
               u'tut:poisson1:bvp'),
              (u'Variational formulation',
               2,
               u'tut:poisson1:varform',
               u'tut:poisson1:varform'),
              (u'A basic Poisson solver',
               1,
               u'tut:poisson1:impl',
               u'tut:poisson1:impl'),
              (u'A simple Poisson solver',
               2,
               u'tut:poisson1:impl:code',
               u'tut:poisson1:impl:code'),
              (u'Running the program',
               2,
               u'tut:poisson1:impl:run',
               u'tut:poisson1:impl:run'),
              (u'Dissection of the program',
               2,
               u'tut:poisson1:impl:dissect',
               u'tut:poisson1:impl:dissect'),
              (u'The key import line', 3, None, '___sec13'),
              (u'Generating simple meshes', 3, None, '___sec14'),
              (u'Defining a function space corresponding to a mesh',
               3,
               None,
               '___sec15'),
              (u'Defining test and trial functions', 3, None, '___sec16'),
              (u'Specifying the boundary and boundary conditions',
               3,
               None,
               '___sec17'),
              (u'Specifying the right-hand side function',
               3,
               None,
               '___sec18'),
              (u'Specifying the variational formulation',
               3,
               None,
               '___sec19'),
              (u'Forming and solving the linear system', 3, None, '___sec20'),
              (u'Examining the values of the solution', 3, None, '___sec21'),
              (u'Plotting the solution', 3, None, '___sec22'),
              (u'Refactored implementation',
               2,
               u'tut:poisson1:impl2',
               u'tut:poisson1:impl2'),
              (u'A general solver function', 3, None, '___sec24'),
              (u'Plotting for the test problem', 3, None, '___sec25'),
              (u'Make a module!', 3, None, '___sec26'),
              (u'Verification', 3, None, '___sec27'),
              (u'Exercise 1: Solve a Poisson problem', 2, None, '___sec28'),
              (u'Remarks', 3, None, '___sec29'),
              (u'Useful extensions', 1, None, '___sec30'),
              (u'Controlling the solution process',
               2,
               u'tut:poisson1:solve:prm',
               u'tut:poisson1:solve:prm'),
              (u'Setting linear solver parameters', 3, None, '___sec32'),
              (u'Linear algebra backend', 3, None, '___sec33'),
              (u'The `parameters` database', 3, None, '___sec34'),
              (u'An extended solver function', 3, None, '___sec35'),
              (u'Remark regarding unit tests', 3, None, '___sec36'),
              (u'Linear variational problem and solver objects',
               2,
               u'tut:poisson1:solver:problem',
               u'tut:poisson1:solver:problem'),
              (u'Writing out the discrete solution',
               2,
               u'tut:poisson1:verify1',
               u'tut:poisson1:verify1'),
              (u'Parameterizing the number of space dimensions',
               2,
               u'tut:poisson:nD',
               u'tut:poisson:nD'),
              (u'Generating a hypercube', 3, None, '___sec40'),
              (u'Computing derivatives',
               2,
               u'tut:poisson:gradu',
               u'tut:poisson:gradu'),
              (u'A variable-coefficient Poisson problem',
               2,
               u'tut:possion:2D:varcoeff',
               u'tut:possion:2D:varcoeff'),
              (u'Test problem', 3, None, '___sec43'),
              (u'Modifications of the PDE solver', 3, None, '___sec44'),
              (u'Modifications of the flux computations',
               3,
               None,
               '___sec45'),
              (u'Creating the linear system explicitly',
               2,
               u'tut:poisson1:linalg',
               u'tut:poisson1:linalg'),
              (u'Visualization', 1, None, '___sec47'),
              (u'Deflection of a circular membrane',
               2,
               u'tut:poisson:membrane',
               u'tut:poisson:membrane'),
              (u'The problem', 3, None, '___sec49'),
              (u'Scaling', 3, None, '___sec50'),
              (u'Implementation', 3, None, '___sec51'),
              (u'Quick built-in visualization',
               2,
               u'tut:quickviz',
               u'tut:quickviz'),
              (u'ParaView', 2, u'tut:paraview', u'tut:paraview'),
              (u'Exercise 2: Visualize a solution in a cube',
               2,
               None,
               '___sec54'),
              (u'Taking advantage of structured mesh data',
               2,
               u'tut:structviz',
               u'tut:structviz'),
              (u'Iterating over points and values', 3, None, '___sec56'),
              (u'Finite difference approximations', 3, None, '___sec57'),
              (u'Surface plot', 3, None, '___sec58'),
              (u'Contour plot', 3, None, '___sec59'),
              (u'Curve plot through the mesh', 3, None, '___sec60'),
              (u'Curve plot of the flux', 3, None, '___sec61'),
              (u'Test problem', 3, None, '___sec62'),
              (u'Postprocessing computations', 1, None, '___sec63'),
              (u'Computing functionals',
               2,
               u'tut:poisson1:functionals',
               u'tut:poisson1:functionals'),
              (u'Energy functional', 3, None, '___sec65'),
              (u'Error functional', 3, None, '___sec66'),
              (u'Flux Functionals', 3, None, '___sec67'),
              (u'Computing convergence rates',
               2,
               u'tut:poisson1:convrates',
               u'tut:poisson1:convrates'),
              (u'Various ways of computing the error', 3, None, '___sec69'),
              (u'Computing convergence rates empirically',
               3,
               None,
               '___sec70'),
              (u'Test problem', 3, None, '___sec71'),
              (u'Experiments', 3, None, '___sec72'),
              (u'Multiple domain and boundaries', 1, None, '___sec73'),
              (u'Combining Dirichlet and Neumann conditions',
               2,
               u'tut:poisson1:DN',
               u'tut:poisson1:DN'),
              (u'PDE problem', 3, None, '___sec75'),
              (u'Variational formulation', 3, None, '___sec76'),
              (u'Implementation', 3, None, '___sec77'),
              (u'Multiple Dirichlet conditions',
               2,
               u'tut:poisson:multiple:Dirichlet',
               u'tut:poisson:multiple:Dirichlet'),
              (u'Functions for marking Dirichlet boundaries',
               3,
               None,
               '___sec79'),
              (u'Classes for marking Dirichlet boundaries',
               3,
               None,
               '___sec80'),
              (u'Working with subdomains',
               2,
               u'tut:possion:2D:2mat:impl',
               u'tut:possion:2D:2mat:impl'),
              (u'Expression objects with if test', 3, None, '___sec82'),
              (u'Mesh functions', 3, None, '___sec83'),
              (u'Multiple Neumann, Robin, and Dirichlet condition',
               2,
               u'tut:poisson:multi:bc',
               u'tut:poisson:multi:bc'),
              (u'Three types of boundary conditions', 3, None, '___sec85'),
              (u'A general model problem', 3, None, '___sec86'),
              (u'Variational formulation', 3, None, '___sec87'),
              (u'Implementation of boundary conditions', 3, None, '___sec88'),
              (u'Simplified handling of the variational formulation',
               3,
               None,
               '___sec89'),
              (u'Test problem', 3, None, '___sec90'),
              (u'Debugging the setting of boundary conditions',
               3,
               None,
               '___sec91'),
              (u'Implementation of multiple subdomains', 3, None, '___sec92'),
              (u'Refactoring of a solver function into solver and problem classes',
               2,
               None,
               '___sec93'),
              (u'Handy methods in key FEniCS objects', 2, None, '___sec94'),
              (u'Mesh', 3, None, '___sec95'),
              (u'Function space', 3, None, '___sec96'),
              (u'Function', 3, None, '___sec97'),
              (u'Time-dependent and nonlinear problems', 0, None, '___sec98'),
              (u'Time-dependent problems', 1, u'tut:timedep', u'tut:timedep'),
              (u'A diffusion problem and its discretization',
               2,
               u'tut:timedep:diffusion1',
               u'tut:timedep:diffusion1'),
              (u'Implementation',
               2,
               u'tut:timedep:diffusion1:impl',
               u'tut:timedep:diffusion1:impl'),
              (u'Avoiding assembly',
               2,
               u'tut:timedep:diffusion1:noassemble',
               u'tut:timedep:diffusion1:noassemble'),
              (u'Deriving recursive linear systems', 3, None, '___sec103'),
              (u'Implementation', 3, None, '___sec104'),
              (u'A physical example',
               2,
               u'tut:timedep:diffusion2:sin',
               u'tut:timedep:diffusion2:sin'),
              (u'Nonlinear problems',
               1,
               u'tut:poisson:nonlinear',
               u'tut:poisson:nonlinear'),
              (u'Picard iteration',
               2,
               u'tut:nonlinear:Picard',
               u'tut:nonlinear:Picard'),
              (u'A Newton method at the algebraic level',
               2,
               u'tut:nonlinear:Newton:algebraic',
               u'tut:nonlinear:Newton:algebraic'),
              (u'A Newton method at the PDE level',
               2,
               u'tut:nonlinear:Newton:pdelevel',
               u'tut:nonlinear:Newton:pdelevel'),
              (u'Solving the nonlinear variational problem directly',
               2,
               u'tut:nonlinear:Newton:auto',
               u'tut:nonlinear:Newton:auto'),
              (u'Creating more complex domains',
               1,
               u'tut:prepro',
               u'tut:prepro'),
              (u'Built-in mesh generation tools',
               2,
               u'tut:prepro:builtin',
               u'tut:prepro:builtin'),
              (u'Transforming mesh coordinates',
               2,
               u'tut:mesh:transform:cyl',
               u'tut:mesh:transform:cyl'),
              (u'Coordinate stretching', 3, None, '___sec114'),
              (u'Rectangle to hollow circle mapping', 3, None, '___sec115'),
              (u'A General $d$-Dimensional multi-material test problem',
               1,
               u'tut:possion:nD:nmat',
               u'tut:possion:nD:nmat'),
              (u'The PDE problem',
               2,
               u'tut:possion:nD:nmat:PDE',
               u'tut:possion:nD:nmat:PDE'),
              (u'Preparing a mesh with subdomains',
               2,
               u'tut:possion:nD:nmat:prepro',
               u'tut:possion:nD:nmat:prepro'),
              (u'Solving the PDE problem',
               2,
               u'tut:possion:nD:nmat:solve',
               u'tut:possion:nD:nmat:solve'),
              (u'More Examples', 1, None, '___sec120'),
              (u'Miscellaneous topics', 1, None, '___sec121'),
              (u'Glossary', 2, None, '___sec122'),
              (u'Overview of objects and functions', 2, None, '___sec123'),
              (u'Linear solvers and preconditioners',
               2,
               u'tut:app:solver:prec',
               u'tut:app:solver:prec'),
              (u'Using a backend-specific solver',
               2,
               u'tut:Epetra',
               u'tut:Epetra'),
              (u'Installing FEniCS',
               2,
               u'tut:app:install',
               u'tut:app:install'),
              (u'Books on the finite element method',
               2,
               u'tut:appendix:books',
               u'tut:appendix:books'),
              (u'Books on Python',
               2,
               u'tut:appendix:pybooks',
               u'tut:appendix:pybooks'),
              (u'Troubleshooting', 0, u'tut:trouble', u'tut:trouble'),
              (u'Compilation Problems', 1, None, '___sec130'),
              (u'Problems with the Instant cache', 2, None, '___sec131'),
              (u'Syntax errors in expressions', 2, None, '___sec132'),
              (u'Example', 3, None, '___sec133'),
              (u'Problems in the solve step', 2, None, '___sec134'),
              (u'Unable to convert object to a UFL form',
               2,
               None,
               '___sec135'),
              (u'UFL reports that a numpy array cannot be converted to any UFL type',
               2,
               None,
               '___sec136'),
              (u'All programs fail to compile', 2, None, '___sec137'),
              (u'Problems with Expression Objects', 1, None, '___sec138'),
              (u'There seems to be some bug in an Expression object',
               2,
               None,
               '___sec139'),
              (u'Segmentation fault when using an Expression object',
               2,
               None,
               '___sec140'),
              (u'Other Problems', 1, None, '___sec141'),
              (u'Very strange error message involving a `mesh` variable',
               2,
               None,
               '___sec142'),
              (u'The plot disapperas quickly from the screen',
               2,
               None,
               '___sec143'),
              (u'Only parts of the program are executed',
               2,
               None,
               '___sec144'),
              (u'Error in the definition of the boundary',
               2,
               None,
               '___sec145'),
              (u'The solver in a nonlinear problems does not converge',
               2,
               None,
               '___sec146'),
              (u'How To Debug a FEniCS Program?', 1, None, '___sec147'),
              (u'Bibliography', 1, None, '___sec148')]}
end of tocinfo -->

<body>



<script type="text/x-mathjax-config">
MathJax.Hub.Config({
  TeX: {
     equationNumbers: {  autoNumber: "none"  },
     extensions: ["AMSmath.js", "AMSsymbols.js", "autobold.js", "color.js"]
  }
});
</script>
<script type="text/javascript"
 src="http://cdn.mathjax.org/mathjax/latest/MathJax.js?config=TeX-AMS-MML_HTMLorMML">
</script>

<!-- newcommands.tex -->
$$
\newcommand{\tp}{\thinspace .}
\newcommand{\dt}{\Delta t}
\newcommand{\uex}{{u_{\small\mbox{e}}}}
\newcommand{\normalvec}{\boldsymbol{n}}
\newcommand{\x}{\boldsymbol{x}}
\newcommand{\Vg}{V^{(\mbox{g})}} % vector space for grad(u)
\newcommand{\dx}{\, \mathrm{d}x}
\newcommand{\ds}{\, \mathrm{d}s}
$$




    
<!-- Bootstrap navigation bar -->
<div class="navbar navbar-default navbar-fixed-top">
  <div class="navbar-header">
    <button type="button" class="navbar-toggle" data-toggle="collapse" data-target=".navbar-responsive-collapse">
      <span class="icon-bar"></span>
      <span class="icon-bar"></span>
      <span class="icon-bar"></span>
    </button>
    <a class="navbar-brand" href="ftut.html">Introduction to Finite Element Programming - The FEniCS Tutorial</a>
  </div>

  <div class="navbar-collapse collapse navbar-responsive-collapse">
    <ul class="nav navbar-nav navbar-right">
      <li class="dropdown">
        <a href="#" class="dropdown-toggle" data-toggle="dropdown">Contents <b class="caret"></b></a>
        <ul class="dropdown-menu">
     <!-- navigation toc: --> <li><a href="._ftut002.html#___sec0" style="font-size: 80%;"><b>Preface</b></a></li>
     <!-- navigation toc: --> <li><a href="._ftut002.html#___sec1" style="font-size: 80%;">&nbsp;&nbsp;&nbsp;&nbsp;&nbsp;&nbsp;&nbsp;&nbsp;&nbsp;Acknowledgments</a></li>
     <!-- navigation toc: --> <li><a href="#___sec2" style="font-size: 80%;">&nbsp;&nbsp;&nbsp;To-do list</a></li>
     <!-- navigation toc: --> <li><a href="#___sec3" style="font-size: 80%;">&nbsp;&nbsp;&nbsp;&nbsp;&nbsp;&nbsp;HPL questions</a></li>
     <!-- navigation toc: --> <li><a href="#___sec4" style="font-size: 80%;">&nbsp;&nbsp;&nbsp;&nbsp;&nbsp;&nbsp;&nbsp;&nbsp;&nbsp;Iterative linear solvers info</a></li>
     <!-- navigation toc: --> <li><a href="#___sec5" style="font-size: 80%;"><b>The fundamentals</b></a></li>
     <!-- navigation toc: --> <li><a href="._ftut004.html#___sec6" style="font-size: 80%;">&nbsp;&nbsp;&nbsp;Mathematical problem formulation</a></li>
     <!-- navigation toc: --> <li><a href="._ftut004.html#tut:poisson1:bvp" style="font-size: 80%;">&nbsp;&nbsp;&nbsp;&nbsp;&nbsp;&nbsp;The Poisson equation</a></li>
     <!-- navigation toc: --> <li><a href="._ftut004.html#tut:poisson1:varform" style="font-size: 80%;">&nbsp;&nbsp;&nbsp;&nbsp;&nbsp;&nbsp;Variational formulation</a></li>
     <!-- navigation toc: --> <li><a href="._ftut005.html#tut:poisson1:impl" style="font-size: 80%;">&nbsp;&nbsp;&nbsp;A basic Poisson solver</a></li>
     <!-- navigation toc: --> <li><a href="._ftut005.html#tut:poisson1:impl:code" style="font-size: 80%;">&nbsp;&nbsp;&nbsp;&nbsp;&nbsp;&nbsp;A simple Poisson solver</a></li>
     <!-- navigation toc: --> <li><a href="._ftut005.html#tut:poisson1:impl:run" style="font-size: 80%;">&nbsp;&nbsp;&nbsp;&nbsp;&nbsp;&nbsp;Running the program</a></li>
     <!-- navigation toc: --> <li><a href="._ftut005.html#tut:poisson1:impl:dissect" style="font-size: 80%;">&nbsp;&nbsp;&nbsp;&nbsp;&nbsp;&nbsp;Dissection of the program</a></li>
     <!-- navigation toc: --> <li><a href="._ftut005.html#___sec13" style="font-size: 80%;">&nbsp;&nbsp;&nbsp;&nbsp;&nbsp;&nbsp;&nbsp;&nbsp;&nbsp;The key import line</a></li>
     <!-- navigation toc: --> <li><a href="._ftut005.html#___sec14" style="font-size: 80%;">&nbsp;&nbsp;&nbsp;&nbsp;&nbsp;&nbsp;&nbsp;&nbsp;&nbsp;Generating simple meshes</a></li>
     <!-- navigation toc: --> <li><a href="._ftut005.html#___sec15" style="font-size: 80%;">&nbsp;&nbsp;&nbsp;&nbsp;&nbsp;&nbsp;&nbsp;&nbsp;&nbsp;Defining a function space corresponding to a mesh</a></li>
     <!-- navigation toc: --> <li><a href="._ftut005.html#___sec16" style="font-size: 80%;">&nbsp;&nbsp;&nbsp;&nbsp;&nbsp;&nbsp;&nbsp;&nbsp;&nbsp;Defining test and trial functions</a></li>
     <!-- navigation toc: --> <li><a href="._ftut005.html#___sec17" style="font-size: 80%;">&nbsp;&nbsp;&nbsp;&nbsp;&nbsp;&nbsp;&nbsp;&nbsp;&nbsp;Specifying the boundary and boundary conditions</a></li>
     <!-- navigation toc: --> <li><a href="._ftut005.html#___sec18" style="font-size: 80%;">&nbsp;&nbsp;&nbsp;&nbsp;&nbsp;&nbsp;&nbsp;&nbsp;&nbsp;Specifying the right-hand side function</a></li>
     <!-- navigation toc: --> <li><a href="._ftut005.html#___sec19" style="font-size: 80%;">&nbsp;&nbsp;&nbsp;&nbsp;&nbsp;&nbsp;&nbsp;&nbsp;&nbsp;Specifying the variational formulation</a></li>
     <!-- navigation toc: --> <li><a href="._ftut005.html#___sec20" style="font-size: 80%;">&nbsp;&nbsp;&nbsp;&nbsp;&nbsp;&nbsp;&nbsp;&nbsp;&nbsp;Forming and solving the linear system</a></li>
     <!-- navigation toc: --> <li><a href="._ftut005.html#___sec21" style="font-size: 80%;">&nbsp;&nbsp;&nbsp;&nbsp;&nbsp;&nbsp;&nbsp;&nbsp;&nbsp;Examining the values of the solution</a></li>
     <!-- navigation toc: --> <li><a href="._ftut005.html#___sec22" style="font-size: 80%;">&nbsp;&nbsp;&nbsp;&nbsp;&nbsp;&nbsp;&nbsp;&nbsp;&nbsp;Plotting the solution</a></li>
     <!-- navigation toc: --> <li><a href="._ftut005.html#tut:poisson1:impl2" style="font-size: 80%;">&nbsp;&nbsp;&nbsp;&nbsp;&nbsp;&nbsp;Refactored implementation</a></li>
     <!-- navigation toc: --> <li><a href="._ftut005.html#___sec24" style="font-size: 80%;">&nbsp;&nbsp;&nbsp;&nbsp;&nbsp;&nbsp;&nbsp;&nbsp;&nbsp;A general solver function</a></li>
     <!-- navigation toc: --> <li><a href="._ftut005.html#___sec25" style="font-size: 80%;">&nbsp;&nbsp;&nbsp;&nbsp;&nbsp;&nbsp;&nbsp;&nbsp;&nbsp;Plotting for the test problem</a></li>
     <!-- navigation toc: --> <li><a href="._ftut005.html#___sec26" style="font-size: 80%;">&nbsp;&nbsp;&nbsp;&nbsp;&nbsp;&nbsp;&nbsp;&nbsp;&nbsp;Make a module!</a></li>
     <!-- navigation toc: --> <li><a href="._ftut005.html#___sec27" style="font-size: 80%;">&nbsp;&nbsp;&nbsp;&nbsp;&nbsp;&nbsp;&nbsp;&nbsp;&nbsp;Verification</a></li>
     <!-- navigation toc: --> <li><a href="._ftut005.html#___sec28" style="font-size: 80%;">&nbsp;&nbsp;&nbsp;&nbsp;&nbsp;&nbsp;Exercise 1: Solve a Poisson problem</a></li>
     <!-- navigation toc: --> <li><a href="._ftut005.html#___sec29" style="font-size: 80%;">&nbsp;&nbsp;&nbsp;&nbsp;&nbsp;&nbsp;&nbsp;&nbsp;&nbsp;Remarks</a></li>
     <!-- navigation toc: --> <li><a href="._ftut006.html#___sec30" style="font-size: 80%;">&nbsp;&nbsp;&nbsp;Useful extensions</a></li>
     <!-- navigation toc: --> <li><a href="._ftut006.html#tut:poisson1:solve:prm" style="font-size: 80%;">&nbsp;&nbsp;&nbsp;&nbsp;&nbsp;&nbsp;Controlling the solution process</a></li>
     <!-- navigation toc: --> <li><a href="._ftut006.html#___sec32" style="font-size: 80%;">&nbsp;&nbsp;&nbsp;&nbsp;&nbsp;&nbsp;&nbsp;&nbsp;&nbsp;Setting linear solver parameters</a></li>
     <!-- navigation toc: --> <li><a href="._ftut006.html#___sec33" style="font-size: 80%;">&nbsp;&nbsp;&nbsp;&nbsp;&nbsp;&nbsp;&nbsp;&nbsp;&nbsp;Linear algebra backend</a></li>
     <!-- navigation toc: --> <li><a href="._ftut006.html#___sec34" style="font-size: 80%;">&nbsp;&nbsp;&nbsp;&nbsp;&nbsp;&nbsp;&nbsp;&nbsp;&nbsp;The <code>parameters</code> database</a></li>
     <!-- navigation toc: --> <li><a href="._ftut006.html#___sec35" style="font-size: 80%;">&nbsp;&nbsp;&nbsp;&nbsp;&nbsp;&nbsp;&nbsp;&nbsp;&nbsp;An extended solver function</a></li>
     <!-- navigation toc: --> <li><a href="._ftut006.html#___sec36" style="font-size: 80%;">&nbsp;&nbsp;&nbsp;&nbsp;&nbsp;&nbsp;&nbsp;&nbsp;&nbsp;Remark regarding unit tests</a></li>
     <!-- navigation toc: --> <li><a href="._ftut006.html#tut:poisson1:solver:problem" style="font-size: 80%;">&nbsp;&nbsp;&nbsp;&nbsp;&nbsp;&nbsp;Linear variational problem and solver objects</a></li>
     <!-- navigation toc: --> <li><a href="._ftut006.html#tut:poisson1:verify1" style="font-size: 80%;">&nbsp;&nbsp;&nbsp;&nbsp;&nbsp;&nbsp;Writing out the discrete solution</a></li>
     <!-- navigation toc: --> <li><a href="._ftut006.html#tut:poisson:nD" style="font-size: 80%;">&nbsp;&nbsp;&nbsp;&nbsp;&nbsp;&nbsp;Parameterizing the number of space dimensions</a></li>
     <!-- navigation toc: --> <li><a href="._ftut006.html#___sec40" style="font-size: 80%;">&nbsp;&nbsp;&nbsp;&nbsp;&nbsp;&nbsp;&nbsp;&nbsp;&nbsp;Generating a hypercube</a></li>
     <!-- navigation toc: --> <li><a href="._ftut006.html#tut:poisson:gradu" style="font-size: 80%;">&nbsp;&nbsp;&nbsp;&nbsp;&nbsp;&nbsp;Computing derivatives</a></li>
     <!-- navigation toc: --> <li><a href="._ftut006.html#tut:possion:2D:varcoeff" style="font-size: 80%;">&nbsp;&nbsp;&nbsp;&nbsp;&nbsp;&nbsp;A variable-coefficient Poisson problem</a></li>
     <!-- navigation toc: --> <li><a href="._ftut006.html#___sec43" style="font-size: 80%;">&nbsp;&nbsp;&nbsp;&nbsp;&nbsp;&nbsp;&nbsp;&nbsp;&nbsp;Test problem</a></li>
     <!-- navigation toc: --> <li><a href="._ftut006.html#___sec44" style="font-size: 80%;">&nbsp;&nbsp;&nbsp;&nbsp;&nbsp;&nbsp;&nbsp;&nbsp;&nbsp;Modifications of the PDE solver</a></li>
     <!-- navigation toc: --> <li><a href="._ftut006.html#___sec45" style="font-size: 80%;">&nbsp;&nbsp;&nbsp;&nbsp;&nbsp;&nbsp;&nbsp;&nbsp;&nbsp;Modifications of the flux computations</a></li>
     <!-- navigation toc: --> <li><a href="._ftut006.html#tut:poisson1:linalg" style="font-size: 80%;">&nbsp;&nbsp;&nbsp;&nbsp;&nbsp;&nbsp;Creating the linear system explicitly</a></li>
     <!-- navigation toc: --> <li><a href="._ftut007.html#___sec47" style="font-size: 80%;">&nbsp;&nbsp;&nbsp;Visualization</a></li>
     <!-- navigation toc: --> <li><a href="._ftut007.html#tut:poisson:membrane" style="font-size: 80%;">&nbsp;&nbsp;&nbsp;&nbsp;&nbsp;&nbsp;Deflection of a circular membrane</a></li>
     <!-- navigation toc: --> <li><a href="._ftut007.html#___sec49" style="font-size: 80%;">&nbsp;&nbsp;&nbsp;&nbsp;&nbsp;&nbsp;&nbsp;&nbsp;&nbsp;The problem</a></li>
     <!-- navigation toc: --> <li><a href="._ftut007.html#___sec50" style="font-size: 80%;">&nbsp;&nbsp;&nbsp;&nbsp;&nbsp;&nbsp;&nbsp;&nbsp;&nbsp;Scaling</a></li>
     <!-- navigation toc: --> <li><a href="._ftut007.html#___sec51" style="font-size: 80%;">&nbsp;&nbsp;&nbsp;&nbsp;&nbsp;&nbsp;&nbsp;&nbsp;&nbsp;Implementation</a></li>
     <!-- navigation toc: --> <li><a href="._ftut007.html#tut:quickviz" style="font-size: 80%;">&nbsp;&nbsp;&nbsp;&nbsp;&nbsp;&nbsp;Quick built-in visualization</a></li>
     <!-- navigation toc: --> <li><a href="._ftut007.html#tut:paraview" style="font-size: 80%;">&nbsp;&nbsp;&nbsp;&nbsp;&nbsp;&nbsp;ParaView</a></li>
     <!-- navigation toc: --> <li><a href="._ftut007.html#___sec54" style="font-size: 80%;">&nbsp;&nbsp;&nbsp;&nbsp;&nbsp;&nbsp;Exercise 2: Visualize a solution in a cube</a></li>
     <!-- navigation toc: --> <li><a href="._ftut007.html#tut:structviz" style="font-size: 80%;">&nbsp;&nbsp;&nbsp;&nbsp;&nbsp;&nbsp;Taking advantage of structured mesh data</a></li>
     <!-- navigation toc: --> <li><a href="._ftut007.html#___sec56" style="font-size: 80%;">&nbsp;&nbsp;&nbsp;&nbsp;&nbsp;&nbsp;&nbsp;&nbsp;&nbsp;Iterating over points and values</a></li>
     <!-- navigation toc: --> <li><a href="._ftut007.html#___sec57" style="font-size: 80%;">&nbsp;&nbsp;&nbsp;&nbsp;&nbsp;&nbsp;&nbsp;&nbsp;&nbsp;Finite difference approximations</a></li>
     <!-- navigation toc: --> <li><a href="._ftut007.html#___sec58" style="font-size: 80%;">&nbsp;&nbsp;&nbsp;&nbsp;&nbsp;&nbsp;&nbsp;&nbsp;&nbsp;Surface plot</a></li>
     <!-- navigation toc: --> <li><a href="._ftut007.html#___sec59" style="font-size: 80%;">&nbsp;&nbsp;&nbsp;&nbsp;&nbsp;&nbsp;&nbsp;&nbsp;&nbsp;Contour plot</a></li>
     <!-- navigation toc: --> <li><a href="._ftut007.html#___sec60" style="font-size: 80%;">&nbsp;&nbsp;&nbsp;&nbsp;&nbsp;&nbsp;&nbsp;&nbsp;&nbsp;Curve plot through the mesh</a></li>
     <!-- navigation toc: --> <li><a href="._ftut007.html#___sec61" style="font-size: 80%;">&nbsp;&nbsp;&nbsp;&nbsp;&nbsp;&nbsp;&nbsp;&nbsp;&nbsp;Curve plot of the flux</a></li>
     <!-- navigation toc: --> <li><a href="._ftut007.html#___sec62" style="font-size: 80%;">&nbsp;&nbsp;&nbsp;&nbsp;&nbsp;&nbsp;&nbsp;&nbsp;&nbsp;Test problem</a></li>
     <!-- navigation toc: --> <li><a href="._ftut008.html#___sec63" style="font-size: 80%;">&nbsp;&nbsp;&nbsp;Postprocessing computations</a></li>
     <!-- navigation toc: --> <li><a href="._ftut008.html#tut:poisson1:functionals" style="font-size: 80%;">&nbsp;&nbsp;&nbsp;&nbsp;&nbsp;&nbsp;Computing functionals</a></li>
     <!-- navigation toc: --> <li><a href="._ftut008.html#___sec65" style="font-size: 80%;">&nbsp;&nbsp;&nbsp;&nbsp;&nbsp;&nbsp;&nbsp;&nbsp;&nbsp;Energy functional</a></li>
     <!-- navigation toc: --> <li><a href="._ftut008.html#___sec66" style="font-size: 80%;">&nbsp;&nbsp;&nbsp;&nbsp;&nbsp;&nbsp;&nbsp;&nbsp;&nbsp;Error functional</a></li>
     <!-- navigation toc: --> <li><a href="._ftut008.html#___sec67" style="font-size: 80%;">&nbsp;&nbsp;&nbsp;&nbsp;&nbsp;&nbsp;&nbsp;&nbsp;&nbsp;Flux Functionals</a></li>
     <!-- navigation toc: --> <li><a href="._ftut008.html#tut:poisson1:convrates" style="font-size: 80%;">&nbsp;&nbsp;&nbsp;&nbsp;&nbsp;&nbsp;Computing convergence rates</a></li>
     <!-- navigation toc: --> <li><a href="._ftut008.html#___sec69" style="font-size: 80%;">&nbsp;&nbsp;&nbsp;&nbsp;&nbsp;&nbsp;&nbsp;&nbsp;&nbsp;Various ways of computing the error</a></li>
     <!-- navigation toc: --> <li><a href="._ftut008.html#___sec70" style="font-size: 80%;">&nbsp;&nbsp;&nbsp;&nbsp;&nbsp;&nbsp;&nbsp;&nbsp;&nbsp;Computing convergence rates empirically</a></li>
     <!-- navigation toc: --> <li><a href="._ftut008.html#___sec71" style="font-size: 80%;">&nbsp;&nbsp;&nbsp;&nbsp;&nbsp;&nbsp;&nbsp;&nbsp;&nbsp;Test problem</a></li>
     <!-- navigation toc: --> <li><a href="._ftut008.html#___sec72" style="font-size: 80%;">&nbsp;&nbsp;&nbsp;&nbsp;&nbsp;&nbsp;&nbsp;&nbsp;&nbsp;Experiments</a></li>
     <!-- navigation toc: --> <li><a href="._ftut009.html#___sec73" style="font-size: 80%;">&nbsp;&nbsp;&nbsp;Multiple domain and boundaries</a></li>
     <!-- navigation toc: --> <li><a href="._ftut009.html#tut:poisson1:DN" style="font-size: 80%;">&nbsp;&nbsp;&nbsp;&nbsp;&nbsp;&nbsp;Combining Dirichlet and Neumann conditions</a></li>
     <!-- navigation toc: --> <li><a href="._ftut009.html#___sec75" style="font-size: 80%;">&nbsp;&nbsp;&nbsp;&nbsp;&nbsp;&nbsp;&nbsp;&nbsp;&nbsp;PDE problem</a></li>
     <!-- navigation toc: --> <li><a href="._ftut009.html#___sec76" style="font-size: 80%;">&nbsp;&nbsp;&nbsp;&nbsp;&nbsp;&nbsp;&nbsp;&nbsp;&nbsp;Variational formulation</a></li>
     <!-- navigation toc: --> <li><a href="._ftut009.html#___sec77" style="font-size: 80%;">&nbsp;&nbsp;&nbsp;&nbsp;&nbsp;&nbsp;&nbsp;&nbsp;&nbsp;Implementation</a></li>
     <!-- navigation toc: --> <li><a href="._ftut009.html#tut:poisson:multiple:Dirichlet" style="font-size: 80%;">&nbsp;&nbsp;&nbsp;&nbsp;&nbsp;&nbsp;Multiple Dirichlet conditions</a></li>
     <!-- navigation toc: --> <li><a href="._ftut009.html#___sec79" style="font-size: 80%;">&nbsp;&nbsp;&nbsp;&nbsp;&nbsp;&nbsp;&nbsp;&nbsp;&nbsp;Functions for marking Dirichlet boundaries</a></li>
     <!-- navigation toc: --> <li><a href="._ftut009.html#___sec80" style="font-size: 80%;">&nbsp;&nbsp;&nbsp;&nbsp;&nbsp;&nbsp;&nbsp;&nbsp;&nbsp;Classes for marking Dirichlet boundaries</a></li>
     <!-- navigation toc: --> <li><a href="._ftut009.html#tut:possion:2D:2mat:impl" style="font-size: 80%;">&nbsp;&nbsp;&nbsp;&nbsp;&nbsp;&nbsp;Working with subdomains</a></li>
     <!-- navigation toc: --> <li><a href="._ftut009.html#___sec82" style="font-size: 80%;">&nbsp;&nbsp;&nbsp;&nbsp;&nbsp;&nbsp;&nbsp;&nbsp;&nbsp;Expression objects with if test</a></li>
     <!-- navigation toc: --> <li><a href="._ftut009.html#___sec83" style="font-size: 80%;">&nbsp;&nbsp;&nbsp;&nbsp;&nbsp;&nbsp;&nbsp;&nbsp;&nbsp;Mesh functions</a></li>
     <!-- navigation toc: --> <li><a href="._ftut009.html#tut:poisson:multi:bc" style="font-size: 80%;">&nbsp;&nbsp;&nbsp;&nbsp;&nbsp;&nbsp;Multiple Neumann, Robin, and Dirichlet condition</a></li>
     <!-- navigation toc: --> <li><a href="._ftut009.html#___sec85" style="font-size: 80%;">&nbsp;&nbsp;&nbsp;&nbsp;&nbsp;&nbsp;&nbsp;&nbsp;&nbsp;Three types of boundary conditions</a></li>
     <!-- navigation toc: --> <li><a href="._ftut009.html#___sec86" style="font-size: 80%;">&nbsp;&nbsp;&nbsp;&nbsp;&nbsp;&nbsp;&nbsp;&nbsp;&nbsp;A general model problem</a></li>
     <!-- navigation toc: --> <li><a href="._ftut009.html#___sec87" style="font-size: 80%;">&nbsp;&nbsp;&nbsp;&nbsp;&nbsp;&nbsp;&nbsp;&nbsp;&nbsp;Variational formulation</a></li>
     <!-- navigation toc: --> <li><a href="._ftut009.html#___sec88" style="font-size: 80%;">&nbsp;&nbsp;&nbsp;&nbsp;&nbsp;&nbsp;&nbsp;&nbsp;&nbsp;Implementation of boundary conditions</a></li>
     <!-- navigation toc: --> <li><a href="._ftut009.html#___sec89" style="font-size: 80%;">&nbsp;&nbsp;&nbsp;&nbsp;&nbsp;&nbsp;&nbsp;&nbsp;&nbsp;Simplified handling of the variational formulation</a></li>
     <!-- navigation toc: --> <li><a href="._ftut009.html#___sec90" style="font-size: 80%;">&nbsp;&nbsp;&nbsp;&nbsp;&nbsp;&nbsp;&nbsp;&nbsp;&nbsp;Test problem</a></li>
     <!-- navigation toc: --> <li><a href="._ftut009.html#___sec91" style="font-size: 80%;">&nbsp;&nbsp;&nbsp;&nbsp;&nbsp;&nbsp;&nbsp;&nbsp;&nbsp;Debugging the setting of boundary conditions</a></li>
     <!-- navigation toc: --> <li><a href="._ftut009.html#___sec92" style="font-size: 80%;">&nbsp;&nbsp;&nbsp;&nbsp;&nbsp;&nbsp;&nbsp;&nbsp;&nbsp;Implementation of multiple subdomains</a></li>
     <!-- navigation toc: --> <li><a href="._ftut009.html#___sec93" style="font-size: 80%;">&nbsp;&nbsp;&nbsp;&nbsp;&nbsp;&nbsp;Refactoring of a solver function into solver and problem classes</a></li>
     <!-- navigation toc: --> <li><a href="._ftut009.html#___sec94" style="font-size: 80%;">&nbsp;&nbsp;&nbsp;&nbsp;&nbsp;&nbsp;Handy methods in key FEniCS objects</a></li>
     <!-- navigation toc: --> <li><a href="._ftut009.html#___sec95" style="font-size: 80%;">&nbsp;&nbsp;&nbsp;&nbsp;&nbsp;&nbsp;&nbsp;&nbsp;&nbsp;Mesh</a></li>
     <!-- navigation toc: --> <li><a href="._ftut009.html#___sec96" style="font-size: 80%;">&nbsp;&nbsp;&nbsp;&nbsp;&nbsp;&nbsp;&nbsp;&nbsp;&nbsp;Function space</a></li>
     <!-- navigation toc: --> <li><a href="._ftut009.html#___sec97" style="font-size: 80%;">&nbsp;&nbsp;&nbsp;&nbsp;&nbsp;&nbsp;&nbsp;&nbsp;&nbsp;Function</a></li>
     <!-- navigation toc: --> <li><a href="._ftut009.html#___sec98" style="font-size: 80%;"><b>Time-dependent and nonlinear problems</b></a></li>
     <!-- navigation toc: --> <li><a href="._ftut010.html#tut:timedep" style="font-size: 80%;">&nbsp;&nbsp;&nbsp;Time-dependent problems</a></li>
     <!-- navigation toc: --> <li><a href="._ftut010.html#tut:timedep:diffusion1" style="font-size: 80%;">&nbsp;&nbsp;&nbsp;&nbsp;&nbsp;&nbsp;A diffusion problem and its discretization</a></li>
     <!-- navigation toc: --> <li><a href="._ftut010.html#tut:timedep:diffusion1:impl" style="font-size: 80%;">&nbsp;&nbsp;&nbsp;&nbsp;&nbsp;&nbsp;Implementation</a></li>
     <!-- navigation toc: --> <li><a href="._ftut010.html#tut:timedep:diffusion1:noassemble" style="font-size: 80%;">&nbsp;&nbsp;&nbsp;&nbsp;&nbsp;&nbsp;Avoiding assembly</a></li>
     <!-- navigation toc: --> <li><a href="._ftut010.html#___sec103" style="font-size: 80%;">&nbsp;&nbsp;&nbsp;&nbsp;&nbsp;&nbsp;&nbsp;&nbsp;&nbsp;Deriving recursive linear systems</a></li>
     <!-- navigation toc: --> <li><a href="._ftut010.html#___sec104" style="font-size: 80%;">&nbsp;&nbsp;&nbsp;&nbsp;&nbsp;&nbsp;&nbsp;&nbsp;&nbsp;Implementation</a></li>
     <!-- navigation toc: --> <li><a href="._ftut010.html#tut:timedep:diffusion2:sin" style="font-size: 80%;">&nbsp;&nbsp;&nbsp;&nbsp;&nbsp;&nbsp;A physical example</a></li>
     <!-- navigation toc: --> <li><a href="._ftut011.html#tut:poisson:nonlinear" style="font-size: 80%;">&nbsp;&nbsp;&nbsp;Nonlinear problems</a></li>
     <!-- navigation toc: --> <li><a href="._ftut011.html#tut:nonlinear:Picard" style="font-size: 80%;">&nbsp;&nbsp;&nbsp;&nbsp;&nbsp;&nbsp;Picard iteration</a></li>
     <!-- navigation toc: --> <li><a href="._ftut011.html#tut:nonlinear:Newton:algebraic" style="font-size: 80%;">&nbsp;&nbsp;&nbsp;&nbsp;&nbsp;&nbsp;A Newton method at the algebraic level</a></li>
     <!-- navigation toc: --> <li><a href="._ftut011.html#tut:nonlinear:Newton:pdelevel" style="font-size: 80%;">&nbsp;&nbsp;&nbsp;&nbsp;&nbsp;&nbsp;A Newton method at the PDE level</a></li>
     <!-- navigation toc: --> <li><a href="._ftut011.html#tut:nonlinear:Newton:auto" style="font-size: 80%;">&nbsp;&nbsp;&nbsp;&nbsp;&nbsp;&nbsp;Solving the nonlinear variational problem directly</a></li>
     <!-- navigation toc: --> <li><a href="._ftut012.html#tut:prepro" style="font-size: 80%;">&nbsp;&nbsp;&nbsp;Creating more complex domains</a></li>
     <!-- navigation toc: --> <li><a href="._ftut012.html#tut:prepro:builtin" style="font-size: 80%;">&nbsp;&nbsp;&nbsp;&nbsp;&nbsp;&nbsp;Built-in mesh generation tools</a></li>
     <!-- navigation toc: --> <li><a href="._ftut012.html#tut:mesh:transform:cyl" style="font-size: 80%;">&nbsp;&nbsp;&nbsp;&nbsp;&nbsp;&nbsp;Transforming mesh coordinates</a></li>
     <!-- navigation toc: --> <li><a href="._ftut012.html#___sec114" style="font-size: 80%;">&nbsp;&nbsp;&nbsp;&nbsp;&nbsp;&nbsp;&nbsp;&nbsp;&nbsp;Coordinate stretching</a></li>
     <!-- navigation toc: --> <li><a href="._ftut012.html#___sec115" style="font-size: 80%;">&nbsp;&nbsp;&nbsp;&nbsp;&nbsp;&nbsp;&nbsp;&nbsp;&nbsp;Rectangle to hollow circle mapping</a></li>
     <!-- navigation toc: --> <li><a href="._ftut013.html#tut:possion:nD:nmat" style="font-size: 80%;">&nbsp;&nbsp;&nbsp;A General \( d \)-Dimensional multi-material test problem</a></li>
     <!-- navigation toc: --> <li><a href="._ftut013.html#tut:possion:nD:nmat:PDE" style="font-size: 80%;">&nbsp;&nbsp;&nbsp;&nbsp;&nbsp;&nbsp;The PDE problem</a></li>
     <!-- navigation toc: --> <li><a href="._ftut013.html#tut:possion:nD:nmat:prepro" style="font-size: 80%;">&nbsp;&nbsp;&nbsp;&nbsp;&nbsp;&nbsp;Preparing a mesh with subdomains</a></li>
     <!-- navigation toc: --> <li><a href="._ftut013.html#tut:possion:nD:nmat:solve" style="font-size: 80%;">&nbsp;&nbsp;&nbsp;&nbsp;&nbsp;&nbsp;Solving the PDE problem</a></li>
     <!-- navigation toc: --> <li><a href="._ftut014.html#___sec120" style="font-size: 80%;">&nbsp;&nbsp;&nbsp;More Examples</a></li>
     <!-- navigation toc: --> <li><a href="._ftut015.html#___sec121" style="font-size: 80%;">&nbsp;&nbsp;&nbsp;Miscellaneous topics</a></li>
     <!-- navigation toc: --> <li><a href="._ftut015.html#___sec122" style="font-size: 80%;">&nbsp;&nbsp;&nbsp;&nbsp;&nbsp;&nbsp;Glossary</a></li>
     <!-- navigation toc: --> <li><a href="._ftut015.html#___sec123" style="font-size: 80%;">&nbsp;&nbsp;&nbsp;&nbsp;&nbsp;&nbsp;Overview of objects and functions</a></li>
     <!-- navigation toc: --> <li><a href="._ftut015.html#tut:app:solver:prec" style="font-size: 80%;">&nbsp;&nbsp;&nbsp;&nbsp;&nbsp;&nbsp;Linear solvers and preconditioners</a></li>
     <!-- navigation toc: --> <li><a href="._ftut015.html#tut:Epetra" style="font-size: 80%;">&nbsp;&nbsp;&nbsp;&nbsp;&nbsp;&nbsp;Using a backend-specific solver</a></li>
     <!-- navigation toc: --> <li><a href="._ftut015.html#tut:app:install" style="font-size: 80%;">&nbsp;&nbsp;&nbsp;&nbsp;&nbsp;&nbsp;Installing FEniCS</a></li>
     <!-- navigation toc: --> <li><a href="._ftut015.html#tut:appendix:books" style="font-size: 80%;">&nbsp;&nbsp;&nbsp;&nbsp;&nbsp;&nbsp;Books on the finite element method</a></li>
     <!-- navigation toc: --> <li><a href="._ftut015.html#tut:appendix:pybooks" style="font-size: 80%;">&nbsp;&nbsp;&nbsp;&nbsp;&nbsp;&nbsp;Books on Python</a></li>
     <!-- navigation toc: --> <li><a href="._ftut016.html#tut:trouble" style="font-size: 80%;"><b>Troubleshooting</b></a></li>
     <!-- navigation toc: --> <li><a href="._ftut016.html#___sec130" style="font-size: 80%;">&nbsp;&nbsp;&nbsp;Compilation Problems</a></li>
     <!-- navigation toc: --> <li><a href="._ftut016.html#___sec131" style="font-size: 80%;">&nbsp;&nbsp;&nbsp;&nbsp;&nbsp;&nbsp;Problems with the Instant cache</a></li>
     <!-- navigation toc: --> <li><a href="._ftut016.html#___sec132" style="font-size: 80%;">&nbsp;&nbsp;&nbsp;&nbsp;&nbsp;&nbsp;Syntax errors in expressions</a></li>
     <!-- navigation toc: --> <li><a href="._ftut016.html#___sec133" style="font-size: 80%;">&nbsp;&nbsp;&nbsp;&nbsp;&nbsp;&nbsp;&nbsp;&nbsp;&nbsp;Example</a></li>
     <!-- navigation toc: --> <li><a href="._ftut016.html#___sec134" style="font-size: 80%;">&nbsp;&nbsp;&nbsp;&nbsp;&nbsp;&nbsp;Problems in the solve step</a></li>
     <!-- navigation toc: --> <li><a href="._ftut016.html#___sec135" style="font-size: 80%;">&nbsp;&nbsp;&nbsp;&nbsp;&nbsp;&nbsp;Unable to convert object to a UFL form</a></li>
     <!-- navigation toc: --> <li><a href="._ftut016.html#___sec136" style="font-size: 80%;">&nbsp;&nbsp;&nbsp;&nbsp;&nbsp;&nbsp;UFL reports that a numpy array cannot be converted to any UFL type</a></li>
     <!-- navigation toc: --> <li><a href="._ftut016.html#___sec137" style="font-size: 80%;">&nbsp;&nbsp;&nbsp;&nbsp;&nbsp;&nbsp;All programs fail to compile</a></li>
     <!-- navigation toc: --> <li><a href="._ftut016.html#___sec138" style="font-size: 80%;">&nbsp;&nbsp;&nbsp;Problems with Expression Objects</a></li>
     <!-- navigation toc: --> <li><a href="._ftut016.html#___sec139" style="font-size: 80%;">&nbsp;&nbsp;&nbsp;&nbsp;&nbsp;&nbsp;There seems to be some bug in an Expression object</a></li>
     <!-- navigation toc: --> <li><a href="._ftut016.html#___sec140" style="font-size: 80%;">&nbsp;&nbsp;&nbsp;&nbsp;&nbsp;&nbsp;Segmentation fault when using an Expression object</a></li>
     <!-- navigation toc: --> <li><a href="._ftut016.html#___sec141" style="font-size: 80%;">&nbsp;&nbsp;&nbsp;Other Problems</a></li>
     <!-- navigation toc: --> <li><a href="._ftut016.html#___sec142" style="font-size: 80%;">&nbsp;&nbsp;&nbsp;&nbsp;&nbsp;&nbsp;Very strange error message involving a <code>mesh</code> variable</a></li>
     <!-- navigation toc: --> <li><a href="._ftut016.html#___sec143" style="font-size: 80%;">&nbsp;&nbsp;&nbsp;&nbsp;&nbsp;&nbsp;The plot disapperas quickly from the screen</a></li>
     <!-- navigation toc: --> <li><a href="._ftut016.html#___sec144" style="font-size: 80%;">&nbsp;&nbsp;&nbsp;&nbsp;&nbsp;&nbsp;Only parts of the program are executed</a></li>
     <!-- navigation toc: --> <li><a href="._ftut016.html#___sec145" style="font-size: 80%;">&nbsp;&nbsp;&nbsp;&nbsp;&nbsp;&nbsp;Error in the definition of the boundary</a></li>
     <!-- navigation toc: --> <li><a href="._ftut016.html#___sec146" style="font-size: 80%;">&nbsp;&nbsp;&nbsp;&nbsp;&nbsp;&nbsp;The solver in a nonlinear problems does not converge</a></li>
     <!-- navigation toc: --> <li><a href="._ftut016.html#___sec147" style="font-size: 80%;">&nbsp;&nbsp;&nbsp;How To Debug a FEniCS Program?</a></li>
     <!-- navigation toc: --> <li><a href="._ftut017.html#___sec148" style="font-size: 80%;">&nbsp;&nbsp;&nbsp;Bibliography</a></li>

        </ul>
      </li>
    </ul>
  </div>
</div>
</div> <!-- end of navigation bar -->

<div class="container">

<p>&nbsp;</p><p>&nbsp;</p><p>&nbsp;</p> <!-- add vertical space -->

<a name="part0003"></a>
<!-- !split -->

<h1 id="___sec2">To-do list </h1>

<p>
Remember: cannot exceed 150 pages (as reported at the end of <code>ftut.log</code>).
Solutions to exercises will not appear in the printed book. If we run
out of pages, we can also remove the exercises by putting if-else
constructs around them. There will be one short printed tutorial and
then extended e-versions with exercises (and optionally solution) on our
github web site.

<p>
Regarding layout, we must use <code>svmono.cls</code> for the printed book, but
are allowed to use gray background in code boxes and lmodern instead
of Courier for monospace font. Springer's official ebook has exactly
the same layout. For all other versions on our github
web site, we can choose whatever layout we want.

<ul>
 <li> Reorganize sections into chapters. (HPL)</li>
 <li> Rethink how to organize example programs in directories.
   Find a naming convention. (AL)
   HPL suggestion: Drop the <code>stationary</code> and <code>transient</code> directories,
   have at most separate directories for each PDE.</li>
 <li> Programs are now flat demos. Educate the reader with
   better software engineering habits: functions, classes, unit tests.
   Avoid copy-and-edit flat programs implied by today's collection. (HPL)</li>
 <li> Compute maximum error already in the first example so we can create
   a unit test as early as possible. (Done, HPL)</li>
 <li> Find successful exercises from various tutorials (AL) and add as
   exercises in the book (HPL/AL). Exercises are key for learning
   software so having them (in an extended version?) sends an important
   signal about their relevance.</li>
 <li> Write about installation in a way that does not get outdated.
   More as a guide to a newcomer: What to choose? (AL)</li>
 <li> Multi-boundary examples do not work with FEniCS 1.6: <code>dnr*.py</code>. (AL)</li>
 <li> <code>membrane2.py</code> referred to, but it is still in sandbox. (HPL)</li>
 <li> Meshr domains. Set up some common continuum mechanics examples first. (HPL/AL)</li>
 <li> Decide on an elasticity problem.</li>
 <li> Simple Navier-Stokes solver. Do backward facing step and flow around a
   cylinder.</li>
 <li> According to the <code>plot</code> doc string, it should be easy to
   plot the element a la <code>plot(u.function_space().ufl_element())</code> but I
   did not get this to work. Not crucial, but plotting the element is a
   nice feature :-)</li>
 <li> Show how the definition of boundaries can be done via strings
   compiled to C++ (as soon as we have an example with non-trivial
   boundary segments), cf. Navier-Stokes FEniCS demo.</li>
 <li> Can we change the value of <code>DOLFIN_EPS</code>? <code>imort fenics; fenics.DOLFIN_EPS=...</code> will work, but then all modules in the simulator must do <code>import fenics</code>. Note that its value is very strict, e.g., <code>10.1+10.2</code> has rounding \( 3.5 10^{-15} \), so <code>DOLFIN_EPS</code> is strictly for scaled problems only, where all variables are in \( [0,1] \).</li>
 <li> Comment regarding FEniCS demos: The documented demos mention a lot
   of packages: DOLFIN, FFC, Fiat, ... Make sure the reader of the tutorial
   does not get lost in the jungle of packages and make sure the names are
   explained somewhere in the text
   such that the tutorial is a good background for
   understanding every demo in every detail.</li>
 <li> Specifications of boundaries (<code>SubDomain</code>) can be done by a C++
   string as in <code>DirichletBC(V, (0,0), 'on_boundary && x[0] &lt; DOLFIN_EPS')</code>.
   This is an important performance enhancement for large meshes in time
   dependent problems so it should be documented.</li>
</ul>

<h2 id="___sec3">HPL questions </h2>

<h3 id="___sec4">Iterative linear solvers info </h3>

<p>
We can get this printed out on the screen, but is there any method to
extract this text inside the program, such that we can see how many
Krylov iterations we do etc.? Any way for Python to capture the standard
output stream in C++?

<p>
Easy to write a script that post-processes
the output, but we have to wait until the simulator has terminated, or
we can pipe to a script <code>process.py</code> that treats the output in some
desired way (could append some into to a file and that is reopened
by the simulator):

<p>

<!-- code=text (!bc sys) typeset with pygments style "default" -->
<div class="highlight" style="background: #f8f8f8"><pre style="line-height: 125%">Terminal&gt; python mysolver.py | process.py
</pre></div>
<p>
where the simplest <code>process.py</code> is

<p>

<!-- code=python (!bc pypro) typeset with pygments style "default" -->
<div class="highlight" style="background: #f8f8f8"><pre style="line-height: 125%"><span style="color: #008000; font-weight: bold">import</span> <span style="color: #0000FF; font-weight: bold">sys</span><span style="color: #666666">,</span> <span style="color: #0000FF; font-weight: bold">time</span>
t0 <span style="color: #666666">=</span> time<span style="color: #666666">.</span>clock()
<span style="color: #008000; font-weight: bold">while</span> <span style="color: #008000">True</span>:
    line <span style="color: #666666">=</span> sys<span style="color: #666666">.</span>stdin<span style="color: #666666">.</span>readline()
    <span style="color: #008000; font-weight: bold">if</span> <span style="color: #AA22FF; font-weight: bold">not</span> line:
        <span style="color: #008000; font-weight: bold">break</span>
    t1 <span style="color: #666666">=</span> time<span style="color: #666666">.</span>clock()
    <span style="color: #008000; font-weight: bold">print</span> <span style="color: #BA2121">&#39;after </span><span style="color: #BB6688; font-weight: bold">%g</span><span style="color: #BA2121"> seconds: </span><span style="color: #BB6688; font-weight: bold">%s</span><span style="color: #BA2121">&#39;</span> <span style="color: #666666">%</span> (t1<span style="color: #666666">-</span>t0, line<span style="color: #666666">.</span>rstrip())
<span style="color: #008000; font-weight: bold">print</span> <span style="color: #BA2121">&#39;END&#39;</span>
</pre></div>
<p>

<center><h1 id="___sec5">The fundamentals </h1></center> <!-- chapter heading -->

<p>
<p>
<!-- navigation buttons at the bottom of the page -->
<ul class="pagination">
<li><a href="._ftut002.html">&laquo;</a></li>
  <li><a href="._ftut000.html">1</a></li>
  <li><a href="._ftut001.html">2</a></li>
  <li><a href="._ftut002.html">3</a></li>
  <li class="active"><a href="._ftut003.html">4</a></li>
  <li><a href="._ftut004.html">5</a></li>
  <li><a href="._ftut005.html">6</a></li>
  <li><a href="._ftut006.html">7</a></li>
  <li><a href="._ftut007.html">8</a></li>
  <li><a href="._ftut008.html">9</a></li>
  <li><a href="._ftut009.html">10</a></li>
  <li><a href="._ftut010.html">11</a></li>
  <li><a href="._ftut011.html">12</a></li>
  <li><a href="._ftut012.html">13</a></li>
  <li><a href="">...</a></li>
  <li><a href="._ftut017.html">18</a></li>
  <li><a href="._ftut004.html">&raquo;</a></li>
</ul>
<!-- ------------------- end of main content --------------- -->

</div>  <!-- end container -->
<!-- include javascript, jQuery *first* -->
<script src="http://ajax.googleapis.com/ajax/libs/jquery/1.10.2/jquery.min.js"></script>
<script src="http://netdna.bootstrapcdn.com/bootstrap/3.0.0/js/bootstrap.min.js"></script>

<!-- Bootstrap footer
<footer>
<a href="http://..."><img width="250" align=right src="http://..."></a>
</footer>
-->


<center style="font-size:80%">
<!-- copyright only on the titlepage -->
</center>


</body>
</html>
    
<|MERGE_RESOLUTION|>--- conflicted
+++ resolved
@@ -6,15 +6,10 @@
 <head>
 <meta http-equiv="Content-Type" content="text/html; charset=utf-8" />
 <meta name="generator" content="DocOnce: https://github.com/hplgit/doconce/" />
-<<<<<<< HEAD
-<meta name="description" content="Introduction to Finite Element Programming - The FEniCS Tutorial">
+<meta name="description" content="Writing State-of-the-Art Finite Element Solvers in Minutes - The FEniCS Tutorial">
 <meta name="keywords" content="Poisson's equation,variational formulation,test function,trial function,finite element specifications,CG finite element family,Lagrange finite element family,P1 element,Dirichlet boundary conditions,boundary specification (function),C++ expression syntax,expression syntax (C++),boundary specification (function),UFL,degrees of freedom,degrees of freedom array,nodal values array,numbering degrees of freedom,numbering cell vertices,unit testing,linear algebra backend,PETSc,Trilinos,MTL4,uBLAS,UMFPACK,LinearVariationalProblem,LinearVariationalSolver,compute vertex values,vertex values,vertex to dof map,dof to vertex map,dimension-independent code,projection,projection,degrees of freedom array,nodal values array,degrees of freedom array (vector field),Poisson's equation with variable coefficient,linear systems (in FEniCS),assembly of linear systems,SLEPc,KrylovSolver,random start vector (linear systems),Expression with parameters,interpolation,visualization,plotting,VTK,rotate PDF plots,structured mesh,visualization, structured mesh,surface plot (structured mesh),contour plot,functionals,energy functional,error functional,flux functional,Neumann boundary conditions,heterogeneous media,multi-material domain,boundary specification (class),Dirichlet boundary conditions,Neumann boundary conditions,Robin boundary conditions,boundary conditions,Robin condition,time-dependent PDEs,assembly, increasing efficiency,heterogeneous medium,multi-material domain,Picard iteration,successive substitutions,Newton's method (algebraic equations),under-relaxation,Jacobian, manual computation,Newton's method (PDE level),Gateaux derivative,automatic differentiation,Jacobian, automatic computation,nonlinear variational problems,mesh transformations,coordinate stretching,coordinate transformations,FEniCS,DOLFIN,Viper,UFL,class,instance,method (class),attribute (class),down-casting matrices and vectors,PETSc,Trilinos,Epetra,installing FEniCS,troubleshooting,compilation problems,plotting problems">
-=======
-<meta name="description" content="FEniCS Tutorial">
-<meta name="keywords" content="Poisson's equation,variational formulation,test function,trial function,DOLFIN mesh,finite element specifications,CG finite element family,Lagrange finite element family,Dirichlet boundary conditions,boundary specification (function),boundary specification (function),UFL,linear algebra backend,PETSc,Trilinos,MTL4,uBLAS,UMFPACK,LinearVariationalProblem,LinearVariationalSolver,degree of freedom,degrees of freedom array,nodal values array,numbering degrees of freedom,numbering cell vertices,compute vertex values,vertex to dof map,dof to vertex map,interpolation,Expression with parameters,interpolation,visualization,plotting,VTK,projection,degrees of freedom array,nodal values array,degrees of freedom array (vector field),projection,Poisson's equation with variable coefficient,functionals,energy functional,error functional,flux functional,structured mesh,visualization, structured mesh,contour plot,Neumann boundary conditions,linear systems (in FEniCS),assembly of linear systems,SLEPc,KrylovSolver,random start vector (linear systems),dimension-independent code,time-dependent PDEs,assembly, increasing efficiency,heterogeneous medium,multi-material domain,Picard iteration,successive substitutions,Newton's method (algebraic equations),under-relaxation,Jacobian, manual computation,Newton's method (PDE level),Gateaux derivative,automatic differentiation,Jacobian, automatic computation,nonlinear variational problems,mesh transformations,coordinate stretching,coordinate transformations,heterogeneous media,multi-material domain,boundary specification (class),Dirichlet boundary conditions,Neumann boundary conditions,Robin boundary conditions,boundary conditions,FEniCS,DOLFIN,Viper,UFL,class,instance,method (class),attribute (class),down-casting matrices and vectors,PETSc,Trilinos,Epetra,installing FEniCS,troubleshooting,compilation problems,plotting problems">
->>>>>>> ec90f5c7
-
-<title>Introduction to Finite Element Programming - The FEniCS Tutorial</title>
+
+<title>Writing State-of-the-Art Finite Element Solvers in Minutes - The FEniCS Tutorial</title>
 
 <!-- Bootstrap style: bootswatch_journal -->
 <link href="http://netdna.bootstrapcdn.com/bootswatch/3.1.1/journal/bootstrap.min.css" rel="stylesheet">
@@ -256,6 +251,10 @@
                u'tut:timedep:diffusion1:noassemble'),
               (u'Deriving recursive linear systems', 3, None, '___sec103'),
               (u'Implementation', 3, None, '___sec104'),
+              (u'A class-based solver for a general diffusion problem',
+               2,
+               None,
+               '___sec105'),
               (u'A physical example',
                2,
                u'tut:timedep:diffusion2:sin',
@@ -292,8 +291,8 @@
                2,
                u'tut:mesh:transform:cyl',
                u'tut:mesh:transform:cyl'),
-              (u'Coordinate stretching', 3, None, '___sec114'),
-              (u'Rectangle to hollow circle mapping', 3, None, '___sec115'),
+              (u'Coordinate stretching', 3, None, '___sec115'),
+              (u'Rectangle to hollow circle mapping', 3, None, '___sec116'),
               (u'A General $d$-Dimensional multi-material test problem',
                1,
                u'tut:possion:nD:nmat',
@@ -310,10 +309,10 @@
                2,
                u'tut:possion:nD:nmat:solve',
                u'tut:possion:nD:nmat:solve'),
-              (u'More Examples', 1, None, '___sec120'),
-              (u'Miscellaneous topics', 1, None, '___sec121'),
-              (u'Glossary', 2, None, '___sec122'),
-              (u'Overview of objects and functions', 2, None, '___sec123'),
+              (u'More Examples', 1, None, '___sec121'),
+              (u'Miscellaneous topics', 1, None, '___sec122'),
+              (u'Glossary', 2, None, '___sec123'),
+              (u'Overview of objects and functions', 2, None, '___sec124'),
               (u'Linear solvers and preconditioners',
                2,
                u'tut:app:solver:prec',
@@ -335,52 +334,52 @@
                u'tut:appendix:pybooks',
                u'tut:appendix:pybooks'),
               (u'Troubleshooting', 0, u'tut:trouble', u'tut:trouble'),
-              (u'Compilation Problems', 1, None, '___sec130'),
-              (u'Problems with the Instant cache', 2, None, '___sec131'),
-              (u'Syntax errors in expressions', 2, None, '___sec132'),
-              (u'Example', 3, None, '___sec133'),
-              (u'Problems in the solve step', 2, None, '___sec134'),
+              (u'Compilation Problems', 1, None, '___sec131'),
+              (u'Problems with the Instant cache', 2, None, '___sec132'),
+              (u'Syntax errors in expressions', 2, None, '___sec133'),
+              (u'Example', 3, None, '___sec134'),
+              (u'Problems in the solve step', 2, None, '___sec135'),
               (u'Unable to convert object to a UFL form',
                2,
                None,
-               '___sec135'),
+               '___sec136'),
               (u'UFL reports that a numpy array cannot be converted to any UFL type',
                2,
                None,
-               '___sec136'),
-              (u'All programs fail to compile', 2, None, '___sec137'),
-              (u'Problems with Expression Objects', 1, None, '___sec138'),
+               '___sec137'),
+              (u'All programs fail to compile', 2, None, '___sec138'),
+              (u'Problems with Expression Objects', 1, None, '___sec139'),
               (u'There seems to be some bug in an Expression object',
                2,
                None,
-               '___sec139'),
+               '___sec140'),
               (u'Segmentation fault when using an Expression object',
                2,
                None,
-               '___sec140'),
-              (u'Other Problems', 1, None, '___sec141'),
+               '___sec141'),
+              (u'Other Problems', 1, None, '___sec142'),
               (u'Very strange error message involving a `mesh` variable',
                2,
                None,
-               '___sec142'),
-              (u'The plot disapperas quickly from the screen',
-               2,
-               None,
                '___sec143'),
+              (u'The plot disappears quickly from the screen',
+               2,
+               None,
+               '___sec144'),
               (u'Only parts of the program are executed',
                2,
                None,
-               '___sec144'),
+               '___sec145'),
               (u'Error in the definition of the boundary',
                2,
                None,
-               '___sec145'),
+               '___sec146'),
               (u'The solver in a nonlinear problems does not converge',
                2,
                None,
-               '___sec146'),
-              (u'How To Debug a FEniCS Program?', 1, None, '___sec147'),
-              (u'Bibliography', 1, None, '___sec148')]}
+               '___sec147'),
+              (u'How To Debug a FEniCS Program?', 1, None, '___sec148'),
+              (u'Bibliography', 1, None, '___sec149')]}
 end of tocinfo -->
 
 <body>
@@ -423,7 +422,7 @@
       <span class="icon-bar"></span>
       <span class="icon-bar"></span>
     </button>
-    <a class="navbar-brand" href="ftut.html">Introduction to Finite Element Programming - The FEniCS Tutorial</a>
+    <a class="navbar-brand" href="ftut.html">Writing State-of-the-Art Finite Element Solvers in Minutes - The FEniCS Tutorial</a>
   </div>
 
   <div class="navbar-collapse collapse navbar-responsive-collapse">
@@ -536,6 +535,7 @@
      <!-- navigation toc: --> <li><a href="._ftut010.html#tut:timedep:diffusion1:noassemble" style="font-size: 80%;">&nbsp;&nbsp;&nbsp;&nbsp;&nbsp;&nbsp;Avoiding assembly</a></li>
      <!-- navigation toc: --> <li><a href="._ftut010.html#___sec103" style="font-size: 80%;">&nbsp;&nbsp;&nbsp;&nbsp;&nbsp;&nbsp;&nbsp;&nbsp;&nbsp;Deriving recursive linear systems</a></li>
      <!-- navigation toc: --> <li><a href="._ftut010.html#___sec104" style="font-size: 80%;">&nbsp;&nbsp;&nbsp;&nbsp;&nbsp;&nbsp;&nbsp;&nbsp;&nbsp;Implementation</a></li>
+     <!-- navigation toc: --> <li><a href="._ftut010.html#___sec105" style="font-size: 80%;">&nbsp;&nbsp;&nbsp;&nbsp;&nbsp;&nbsp;A class-based solver for a general diffusion problem</a></li>
      <!-- navigation toc: --> <li><a href="._ftut010.html#tut:timedep:diffusion2:sin" style="font-size: 80%;">&nbsp;&nbsp;&nbsp;&nbsp;&nbsp;&nbsp;A physical example</a></li>
      <!-- navigation toc: --> <li><a href="._ftut011.html#tut:poisson:nonlinear" style="font-size: 80%;">&nbsp;&nbsp;&nbsp;Nonlinear problems</a></li>
      <!-- navigation toc: --> <li><a href="._ftut011.html#tut:nonlinear:Picard" style="font-size: 80%;">&nbsp;&nbsp;&nbsp;&nbsp;&nbsp;&nbsp;Picard iteration</a></li>
@@ -545,41 +545,41 @@
      <!-- navigation toc: --> <li><a href="._ftut012.html#tut:prepro" style="font-size: 80%;">&nbsp;&nbsp;&nbsp;Creating more complex domains</a></li>
      <!-- navigation toc: --> <li><a href="._ftut012.html#tut:prepro:builtin" style="font-size: 80%;">&nbsp;&nbsp;&nbsp;&nbsp;&nbsp;&nbsp;Built-in mesh generation tools</a></li>
      <!-- navigation toc: --> <li><a href="._ftut012.html#tut:mesh:transform:cyl" style="font-size: 80%;">&nbsp;&nbsp;&nbsp;&nbsp;&nbsp;&nbsp;Transforming mesh coordinates</a></li>
-     <!-- navigation toc: --> <li><a href="._ftut012.html#___sec114" style="font-size: 80%;">&nbsp;&nbsp;&nbsp;&nbsp;&nbsp;&nbsp;&nbsp;&nbsp;&nbsp;Coordinate stretching</a></li>
-     <!-- navigation toc: --> <li><a href="._ftut012.html#___sec115" style="font-size: 80%;">&nbsp;&nbsp;&nbsp;&nbsp;&nbsp;&nbsp;&nbsp;&nbsp;&nbsp;Rectangle to hollow circle mapping</a></li>
+     <!-- navigation toc: --> <li><a href="._ftut012.html#___sec115" style="font-size: 80%;">&nbsp;&nbsp;&nbsp;&nbsp;&nbsp;&nbsp;&nbsp;&nbsp;&nbsp;Coordinate stretching</a></li>
+     <!-- navigation toc: --> <li><a href="._ftut012.html#___sec116" style="font-size: 80%;">&nbsp;&nbsp;&nbsp;&nbsp;&nbsp;&nbsp;&nbsp;&nbsp;&nbsp;Rectangle to hollow circle mapping</a></li>
      <!-- navigation toc: --> <li><a href="._ftut013.html#tut:possion:nD:nmat" style="font-size: 80%;">&nbsp;&nbsp;&nbsp;A General \( d \)-Dimensional multi-material test problem</a></li>
      <!-- navigation toc: --> <li><a href="._ftut013.html#tut:possion:nD:nmat:PDE" style="font-size: 80%;">&nbsp;&nbsp;&nbsp;&nbsp;&nbsp;&nbsp;The PDE problem</a></li>
      <!-- navigation toc: --> <li><a href="._ftut013.html#tut:possion:nD:nmat:prepro" style="font-size: 80%;">&nbsp;&nbsp;&nbsp;&nbsp;&nbsp;&nbsp;Preparing a mesh with subdomains</a></li>
      <!-- navigation toc: --> <li><a href="._ftut013.html#tut:possion:nD:nmat:solve" style="font-size: 80%;">&nbsp;&nbsp;&nbsp;&nbsp;&nbsp;&nbsp;Solving the PDE problem</a></li>
-     <!-- navigation toc: --> <li><a href="._ftut014.html#___sec120" style="font-size: 80%;">&nbsp;&nbsp;&nbsp;More Examples</a></li>
-     <!-- navigation toc: --> <li><a href="._ftut015.html#___sec121" style="font-size: 80%;">&nbsp;&nbsp;&nbsp;Miscellaneous topics</a></li>
-     <!-- navigation toc: --> <li><a href="._ftut015.html#___sec122" style="font-size: 80%;">&nbsp;&nbsp;&nbsp;&nbsp;&nbsp;&nbsp;Glossary</a></li>
-     <!-- navigation toc: --> <li><a href="._ftut015.html#___sec123" style="font-size: 80%;">&nbsp;&nbsp;&nbsp;&nbsp;&nbsp;&nbsp;Overview of objects and functions</a></li>
+     <!-- navigation toc: --> <li><a href="._ftut014.html#___sec121" style="font-size: 80%;">&nbsp;&nbsp;&nbsp;More Examples</a></li>
+     <!-- navigation toc: --> <li><a href="._ftut015.html#___sec122" style="font-size: 80%;">&nbsp;&nbsp;&nbsp;Miscellaneous topics</a></li>
+     <!-- navigation toc: --> <li><a href="._ftut015.html#___sec123" style="font-size: 80%;">&nbsp;&nbsp;&nbsp;&nbsp;&nbsp;&nbsp;Glossary</a></li>
+     <!-- navigation toc: --> <li><a href="._ftut015.html#___sec124" style="font-size: 80%;">&nbsp;&nbsp;&nbsp;&nbsp;&nbsp;&nbsp;Overview of objects and functions</a></li>
      <!-- navigation toc: --> <li><a href="._ftut015.html#tut:app:solver:prec" style="font-size: 80%;">&nbsp;&nbsp;&nbsp;&nbsp;&nbsp;&nbsp;Linear solvers and preconditioners</a></li>
      <!-- navigation toc: --> <li><a href="._ftut015.html#tut:Epetra" style="font-size: 80%;">&nbsp;&nbsp;&nbsp;&nbsp;&nbsp;&nbsp;Using a backend-specific solver</a></li>
      <!-- navigation toc: --> <li><a href="._ftut015.html#tut:app:install" style="font-size: 80%;">&nbsp;&nbsp;&nbsp;&nbsp;&nbsp;&nbsp;Installing FEniCS</a></li>
      <!-- navigation toc: --> <li><a href="._ftut015.html#tut:appendix:books" style="font-size: 80%;">&nbsp;&nbsp;&nbsp;&nbsp;&nbsp;&nbsp;Books on the finite element method</a></li>
      <!-- navigation toc: --> <li><a href="._ftut015.html#tut:appendix:pybooks" style="font-size: 80%;">&nbsp;&nbsp;&nbsp;&nbsp;&nbsp;&nbsp;Books on Python</a></li>
      <!-- navigation toc: --> <li><a href="._ftut016.html#tut:trouble" style="font-size: 80%;"><b>Troubleshooting</b></a></li>
-     <!-- navigation toc: --> <li><a href="._ftut016.html#___sec130" style="font-size: 80%;">&nbsp;&nbsp;&nbsp;Compilation Problems</a></li>
-     <!-- navigation toc: --> <li><a href="._ftut016.html#___sec131" style="font-size: 80%;">&nbsp;&nbsp;&nbsp;&nbsp;&nbsp;&nbsp;Problems with the Instant cache</a></li>
-     <!-- navigation toc: --> <li><a href="._ftut016.html#___sec132" style="font-size: 80%;">&nbsp;&nbsp;&nbsp;&nbsp;&nbsp;&nbsp;Syntax errors in expressions</a></li>
-     <!-- navigation toc: --> <li><a href="._ftut016.html#___sec133" style="font-size: 80%;">&nbsp;&nbsp;&nbsp;&nbsp;&nbsp;&nbsp;&nbsp;&nbsp;&nbsp;Example</a></li>
-     <!-- navigation toc: --> <li><a href="._ftut016.html#___sec134" style="font-size: 80%;">&nbsp;&nbsp;&nbsp;&nbsp;&nbsp;&nbsp;Problems in the solve step</a></li>
-     <!-- navigation toc: --> <li><a href="._ftut016.html#___sec135" style="font-size: 80%;">&nbsp;&nbsp;&nbsp;&nbsp;&nbsp;&nbsp;Unable to convert object to a UFL form</a></li>
-     <!-- navigation toc: --> <li><a href="._ftut016.html#___sec136" style="font-size: 80%;">&nbsp;&nbsp;&nbsp;&nbsp;&nbsp;&nbsp;UFL reports that a numpy array cannot be converted to any UFL type</a></li>
-     <!-- navigation toc: --> <li><a href="._ftut016.html#___sec137" style="font-size: 80%;">&nbsp;&nbsp;&nbsp;&nbsp;&nbsp;&nbsp;All programs fail to compile</a></li>
-     <!-- navigation toc: --> <li><a href="._ftut016.html#___sec138" style="font-size: 80%;">&nbsp;&nbsp;&nbsp;Problems with Expression Objects</a></li>
-     <!-- navigation toc: --> <li><a href="._ftut016.html#___sec139" style="font-size: 80%;">&nbsp;&nbsp;&nbsp;&nbsp;&nbsp;&nbsp;There seems to be some bug in an Expression object</a></li>
-     <!-- navigation toc: --> <li><a href="._ftut016.html#___sec140" style="font-size: 80%;">&nbsp;&nbsp;&nbsp;&nbsp;&nbsp;&nbsp;Segmentation fault when using an Expression object</a></li>
-     <!-- navigation toc: --> <li><a href="._ftut016.html#___sec141" style="font-size: 80%;">&nbsp;&nbsp;&nbsp;Other Problems</a></li>
-     <!-- navigation toc: --> <li><a href="._ftut016.html#___sec142" style="font-size: 80%;">&nbsp;&nbsp;&nbsp;&nbsp;&nbsp;&nbsp;Very strange error message involving a <code>mesh</code> variable</a></li>
-     <!-- navigation toc: --> <li><a href="._ftut016.html#___sec143" style="font-size: 80%;">&nbsp;&nbsp;&nbsp;&nbsp;&nbsp;&nbsp;The plot disapperas quickly from the screen</a></li>
-     <!-- navigation toc: --> <li><a href="._ftut016.html#___sec144" style="font-size: 80%;">&nbsp;&nbsp;&nbsp;&nbsp;&nbsp;&nbsp;Only parts of the program are executed</a></li>
-     <!-- navigation toc: --> <li><a href="._ftut016.html#___sec145" style="font-size: 80%;">&nbsp;&nbsp;&nbsp;&nbsp;&nbsp;&nbsp;Error in the definition of the boundary</a></li>
-     <!-- navigation toc: --> <li><a href="._ftut016.html#___sec146" style="font-size: 80%;">&nbsp;&nbsp;&nbsp;&nbsp;&nbsp;&nbsp;The solver in a nonlinear problems does not converge</a></li>
-     <!-- navigation toc: --> <li><a href="._ftut016.html#___sec147" style="font-size: 80%;">&nbsp;&nbsp;&nbsp;How To Debug a FEniCS Program?</a></li>
-     <!-- navigation toc: --> <li><a href="._ftut017.html#___sec148" style="font-size: 80%;">&nbsp;&nbsp;&nbsp;Bibliography</a></li>
+     <!-- navigation toc: --> <li><a href="._ftut016.html#___sec131" style="font-size: 80%;">&nbsp;&nbsp;&nbsp;Compilation Problems</a></li>
+     <!-- navigation toc: --> <li><a href="._ftut016.html#___sec132" style="font-size: 80%;">&nbsp;&nbsp;&nbsp;&nbsp;&nbsp;&nbsp;Problems with the Instant cache</a></li>
+     <!-- navigation toc: --> <li><a href="._ftut016.html#___sec133" style="font-size: 80%;">&nbsp;&nbsp;&nbsp;&nbsp;&nbsp;&nbsp;Syntax errors in expressions</a></li>
+     <!-- navigation toc: --> <li><a href="._ftut016.html#___sec134" style="font-size: 80%;">&nbsp;&nbsp;&nbsp;&nbsp;&nbsp;&nbsp;&nbsp;&nbsp;&nbsp;Example</a></li>
+     <!-- navigation toc: --> <li><a href="._ftut016.html#___sec135" style="font-size: 80%;">&nbsp;&nbsp;&nbsp;&nbsp;&nbsp;&nbsp;Problems in the solve step</a></li>
+     <!-- navigation toc: --> <li><a href="._ftut016.html#___sec136" style="font-size: 80%;">&nbsp;&nbsp;&nbsp;&nbsp;&nbsp;&nbsp;Unable to convert object to a UFL form</a></li>
+     <!-- navigation toc: --> <li><a href="._ftut016.html#___sec137" style="font-size: 80%;">&nbsp;&nbsp;&nbsp;&nbsp;&nbsp;&nbsp;UFL reports that a numpy array cannot be converted to any UFL type</a></li>
+     <!-- navigation toc: --> <li><a href="._ftut016.html#___sec138" style="font-size: 80%;">&nbsp;&nbsp;&nbsp;&nbsp;&nbsp;&nbsp;All programs fail to compile</a></li>
+     <!-- navigation toc: --> <li><a href="._ftut016.html#___sec139" style="font-size: 80%;">&nbsp;&nbsp;&nbsp;Problems with Expression Objects</a></li>
+     <!-- navigation toc: --> <li><a href="._ftut016.html#___sec140" style="font-size: 80%;">&nbsp;&nbsp;&nbsp;&nbsp;&nbsp;&nbsp;There seems to be some bug in an Expression object</a></li>
+     <!-- navigation toc: --> <li><a href="._ftut016.html#___sec141" style="font-size: 80%;">&nbsp;&nbsp;&nbsp;&nbsp;&nbsp;&nbsp;Segmentation fault when using an Expression object</a></li>
+     <!-- navigation toc: --> <li><a href="._ftut016.html#___sec142" style="font-size: 80%;">&nbsp;&nbsp;&nbsp;Other Problems</a></li>
+     <!-- navigation toc: --> <li><a href="._ftut016.html#___sec143" style="font-size: 80%;">&nbsp;&nbsp;&nbsp;&nbsp;&nbsp;&nbsp;Very strange error message involving a <code>mesh</code> variable</a></li>
+     <!-- navigation toc: --> <li><a href="._ftut016.html#___sec144" style="font-size: 80%;">&nbsp;&nbsp;&nbsp;&nbsp;&nbsp;&nbsp;The plot disappears quickly from the screen</a></li>
+     <!-- navigation toc: --> <li><a href="._ftut016.html#___sec145" style="font-size: 80%;">&nbsp;&nbsp;&nbsp;&nbsp;&nbsp;&nbsp;Only parts of the program are executed</a></li>
+     <!-- navigation toc: --> <li><a href="._ftut016.html#___sec146" style="font-size: 80%;">&nbsp;&nbsp;&nbsp;&nbsp;&nbsp;&nbsp;Error in the definition of the boundary</a></li>
+     <!-- navigation toc: --> <li><a href="._ftut016.html#___sec147" style="font-size: 80%;">&nbsp;&nbsp;&nbsp;&nbsp;&nbsp;&nbsp;The solver in a nonlinear problems does not converge</a></li>
+     <!-- navigation toc: --> <li><a href="._ftut016.html#___sec148" style="font-size: 80%;">&nbsp;&nbsp;&nbsp;How To Debug a FEniCS Program?</a></li>
+     <!-- navigation toc: --> <li><a href="._ftut017.html#___sec149" style="font-size: 80%;">&nbsp;&nbsp;&nbsp;Bibliography</a></li>
 
         </ul>
       </li>
