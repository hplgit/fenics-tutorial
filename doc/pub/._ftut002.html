<!--
Automatically generated HTML file from DocOnce source
(https://github.com/hplgit/doconce/)
-->
<html>
<head>
<meta http-equiv="Content-Type" content="text/html; charset=utf-8" />
<meta name="generator" content="DocOnce: https://github.com/hplgit/doconce/" />
<<<<<<< HEAD
<meta name="description" content="Introduction to Finite Element Programming - The FEniCS Tutorial">
<meta name="keywords" content="Poisson's equation,variational formulation,test function,trial function,finite element specifications,CG finite element family,Lagrange finite element family,P1 element,Dirichlet boundary conditions,boundary specification (function),C++ expression syntax,expression syntax (C++),boundary specification (function),UFL,degrees of freedom,degrees of freedom array,nodal values array,numbering degrees of freedom,numbering cell vertices,unit testing,linear algebra backend,PETSc,Trilinos,MTL4,uBLAS,UMFPACK,LinearVariationalProblem,LinearVariationalSolver,compute vertex values,vertex values,vertex to dof map,dof to vertex map,dimension-independent code,projection,projection,degrees of freedom array,nodal values array,degrees of freedom array (vector field),Poisson's equation with variable coefficient,linear systems (in FEniCS),assembly of linear systems,SLEPc,KrylovSolver,random start vector (linear systems),Expression with parameters,interpolation,visualization,plotting,VTK,rotate PDF plots,structured mesh,visualization, structured mesh,surface plot (structured mesh),contour plot,functionals,energy functional,error functional,flux functional,Neumann boundary conditions,heterogeneous media,multi-material domain,boundary specification (class),Dirichlet boundary conditions,Neumann boundary conditions,Robin boundary conditions,boundary conditions,Robin condition,time-dependent PDEs,assembly, increasing efficiency,heterogeneous medium,multi-material domain,Picard iteration,successive substitutions,Newton's method (algebraic equations),under-relaxation,Jacobian, manual computation,Newton's method (PDE level),Gateaux derivative,automatic differentiation,Jacobian, automatic computation,nonlinear variational problems,mesh transformations,coordinate stretching,coordinate transformations,FEniCS,DOLFIN,Viper,UFL,class,instance,method (class),attribute (class),down-casting matrices and vectors,PETSc,Trilinos,Epetra,installing FEniCS,troubleshooting,compilation problems,plotting problems">
=======
<meta name="description" content="FEniCS Tutorial">
<meta name="keywords" content="Poisson's equation,variational formulation,test function,trial function,DOLFIN mesh,finite element specifications,CG finite element family,Lagrange finite element family,Dirichlet boundary conditions,boundary specification (function),boundary specification (function),UFL,linear algebra backend,PETSc,Trilinos,MTL4,uBLAS,UMFPACK,LinearVariationalProblem,LinearVariationalSolver,degree of freedom,degrees of freedom array,nodal values array,numbering degrees of freedom,numbering cell vertices,compute vertex values,vertex to dof map,dof to vertex map,interpolation,Expression with parameters,interpolation,visualization,plotting,VTK,projection,degrees of freedom array,nodal values array,degrees of freedom array (vector field),projection,Poisson's equation with variable coefficient,functionals,energy functional,error functional,flux functional,structured mesh,visualization, structured mesh,contour plot,Neumann boundary conditions,linear systems (in FEniCS),assembly of linear systems,SLEPc,KrylovSolver,random start vector (linear systems),dimension-independent code,time-dependent PDEs,assembly, increasing efficiency,heterogeneous medium,multi-material domain,Picard iteration,successive substitutions,Newton's method (algebraic equations),under-relaxation,Jacobian, manual computation,Newton's method (PDE level),Gateaux derivative,automatic differentiation,Jacobian, automatic computation,nonlinear variational problems,mesh transformations,coordinate stretching,coordinate transformations,heterogeneous media,multi-material domain,boundary specification (class),Dirichlet boundary conditions,Neumann boundary conditions,Robin boundary conditions,boundary conditions,FEniCS,DOLFIN,Viper,UFL,class,instance,method (class),attribute (class),down-casting matrices and vectors,PETSc,Trilinos,Epetra,installing FEniCS,troubleshooting,compilation problems,plotting problems">
>>>>>>> ec90f5c7

<title>Introduction to Finite Element Programming - The FEniCS Tutorial</title>

<!-- Bootstrap style: bootswatch_journal -->
<link href="http://netdna.bootstrapcdn.com/bootswatch/3.1.1/journal/bootstrap.min.css" rel="stylesheet">
<!-- not necessary
<link href="http://netdna.bootstrapcdn.com/font-awesome/4.0.3/css/font-awesome.css" rel="stylesheet">
-->

<style type="text/css">

/* Add scrollbar to dropdown menus in bootstrap navigation bar */
.dropdown-menu {
   height: auto;
   max-height: 400px;
   overflow-x: hidden;
}
</style>


</head>

<!-- tocinfo
{'highest level': 0,
 'sections': [(u'Preface', 0, None, '___sec0'),
              (u'Acknowledgments', 3, None, '___sec1'),
              (u'To-do list', 1, None, '___sec2'),
              (u'HPL questions', 2, None, '___sec3'),
              (u'Iterative linear solvers info', 3, None, '___sec4'),
              (u'The fundamentals', 0, None, '___sec5'),
              (u'Mathematical problem formulation', 1, None, '___sec6'),
              (u'The Poisson equation',
               2,
               u'tut:poisson1:bvp',
               u'tut:poisson1:bvp'),
              (u'Variational formulation',
               2,
               u'tut:poisson1:varform',
               u'tut:poisson1:varform'),
              (u'A basic Poisson solver',
               1,
               u'tut:poisson1:impl',
               u'tut:poisson1:impl'),
              (u'A simple Poisson solver',
               2,
               u'tut:poisson1:impl:code',
               u'tut:poisson1:impl:code'),
              (u'Running the program',
               2,
               u'tut:poisson1:impl:run',
               u'tut:poisson1:impl:run'),
              (u'Dissection of the program',
               2,
               u'tut:poisson1:impl:dissect',
               u'tut:poisson1:impl:dissect'),
              (u'The key import line', 3, None, '___sec13'),
              (u'Generating simple meshes', 3, None, '___sec14'),
              (u'Defining a function space corresponding to a mesh',
               3,
               None,
               '___sec15'),
              (u'Defining test and trial functions', 3, None, '___sec16'),
              (u'Specifying the boundary and boundary conditions',
               3,
               None,
               '___sec17'),
              (u'Specifying the right-hand side function',
               3,
               None,
               '___sec18'),
              (u'Specifying the variational formulation',
               3,
               None,
               '___sec19'),
              (u'Forming and solving the linear system', 3, None, '___sec20'),
              (u'Examining the values of the solution', 3, None, '___sec21'),
              (u'Plotting the solution', 3, None, '___sec22'),
              (u'Refactored implementation',
               2,
               u'tut:poisson1:impl2',
               u'tut:poisson1:impl2'),
              (u'A general solver function', 3, None, '___sec24'),
              (u'Plotting for the test problem', 3, None, '___sec25'),
              (u'Make a module!', 3, None, '___sec26'),
              (u'Verification', 3, None, '___sec27'),
              (u'Exercise 1: Solve a Poisson problem', 2, None, '___sec28'),
              (u'Remarks', 3, None, '___sec29'),
              (u'Useful extensions', 1, None, '___sec30'),
              (u'Controlling the solution process',
               2,
               u'tut:poisson1:solve:prm',
               u'tut:poisson1:solve:prm'),
              (u'Setting linear solver parameters', 3, None, '___sec32'),
              (u'Linear algebra backend', 3, None, '___sec33'),
              (u'The `parameters` database', 3, None, '___sec34'),
              (u'An extended solver function', 3, None, '___sec35'),
              (u'Remark regarding unit tests', 3, None, '___sec36'),
              (u'Linear variational problem and solver objects',
               2,
               u'tut:poisson1:solver:problem',
               u'tut:poisson1:solver:problem'),
              (u'Writing out the discrete solution',
               2,
               u'tut:poisson1:verify1',
               u'tut:poisson1:verify1'),
              (u'Parameterizing the number of space dimensions',
               2,
               u'tut:poisson:nD',
               u'tut:poisson:nD'),
              (u'Generating a hypercube', 3, None, '___sec40'),
              (u'Computing derivatives',
               2,
               u'tut:poisson:gradu',
               u'tut:poisson:gradu'),
              (u'A variable-coefficient Poisson problem',
               2,
               u'tut:possion:2D:varcoeff',
               u'tut:possion:2D:varcoeff'),
              (u'Test problem', 3, None, '___sec43'),
              (u'Modifications of the PDE solver', 3, None, '___sec44'),
              (u'Modifications of the flux computations',
               3,
               None,
               '___sec45'),
              (u'Creating the linear system explicitly',
               2,
               u'tut:poisson1:linalg',
               u'tut:poisson1:linalg'),
              (u'Visualization', 1, None, '___sec47'),
              (u'Deflection of a circular membrane',
               2,
               u'tut:poisson:membrane',
               u'tut:poisson:membrane'),
              (u'The problem', 3, None, '___sec49'),
              (u'Scaling', 3, None, '___sec50'),
              (u'Implementation', 3, None, '___sec51'),
              (u'Quick built-in visualization',
               2,
               u'tut:quickviz',
               u'tut:quickviz'),
              (u'ParaView', 2, u'tut:paraview', u'tut:paraview'),
              (u'Exercise 2: Visualize a solution in a cube',
               2,
               None,
               '___sec54'),
              (u'Taking advantage of structured mesh data',
               2,
               u'tut:structviz',
               u'tut:structviz'),
              (u'Iterating over points and values', 3, None, '___sec56'),
              (u'Finite difference approximations', 3, None, '___sec57'),
              (u'Surface plot', 3, None, '___sec58'),
              (u'Contour plot', 3, None, '___sec59'),
              (u'Curve plot through the mesh', 3, None, '___sec60'),
              (u'Curve plot of the flux', 3, None, '___sec61'),
              (u'Test problem', 3, None, '___sec62'),
              (u'Postprocessing computations', 1, None, '___sec63'),
              (u'Computing functionals',
               2,
               u'tut:poisson1:functionals',
               u'tut:poisson1:functionals'),
              (u'Energy functional', 3, None, '___sec65'),
              (u'Error functional', 3, None, '___sec66'),
              (u'Flux Functionals', 3, None, '___sec67'),
              (u'Computing convergence rates',
               2,
               u'tut:poisson1:convrates',
               u'tut:poisson1:convrates'),
              (u'Various ways of computing the error', 3, None, '___sec69'),
              (u'Computing convergence rates empirically',
               3,
               None,
               '___sec70'),
              (u'Test problem', 3, None, '___sec71'),
              (u'Experiments', 3, None, '___sec72'),
              (u'Multiple domain and boundaries', 1, None, '___sec73'),
              (u'Combining Dirichlet and Neumann conditions',
               2,
               u'tut:poisson1:DN',
               u'tut:poisson1:DN'),
              (u'PDE problem', 3, None, '___sec75'),
              (u'Variational formulation', 3, None, '___sec76'),
              (u'Implementation', 3, None, '___sec77'),
              (u'Multiple Dirichlet conditions',
               2,
               u'tut:poisson:multiple:Dirichlet',
               u'tut:poisson:multiple:Dirichlet'),
              (u'Functions for marking Dirichlet boundaries',
               3,
               None,
               '___sec79'),
              (u'Classes for marking Dirichlet boundaries',
               3,
               None,
               '___sec80'),
              (u'Working with subdomains',
               2,
               u'tut:possion:2D:2mat:impl',
               u'tut:possion:2D:2mat:impl'),
              (u'Expression objects with if test', 3, None, '___sec82'),
              (u'Mesh functions', 3, None, '___sec83'),
              (u'Multiple Neumann, Robin, and Dirichlet condition',
               2,
               u'tut:poisson:multi:bc',
               u'tut:poisson:multi:bc'),
              (u'Three types of boundary conditions', 3, None, '___sec85'),
              (u'A general model problem', 3, None, '___sec86'),
              (u'Variational formulation', 3, None, '___sec87'),
              (u'Implementation of boundary conditions', 3, None, '___sec88'),
              (u'Simplified handling of the variational formulation',
               3,
               None,
               '___sec89'),
              (u'Test problem', 3, None, '___sec90'),
              (u'Debugging the setting of boundary conditions',
               3,
               None,
               '___sec91'),
              (u'Implementation of multiple subdomains', 3, None, '___sec92'),
              (u'Refactoring of a solver function into solver and problem classes',
               2,
               None,
               '___sec93'),
              (u'Handy methods in key FEniCS objects', 2, None, '___sec94'),
              (u'Mesh', 3, None, '___sec95'),
              (u'Function space', 3, None, '___sec96'),
              (u'Function', 3, None, '___sec97'),
              (u'Time-dependent and nonlinear problems', 0, None, '___sec98'),
              (u'Time-dependent problems', 1, u'tut:timedep', u'tut:timedep'),
              (u'A diffusion problem and its discretization',
               2,
               u'tut:timedep:diffusion1',
               u'tut:timedep:diffusion1'),
              (u'Implementation',
               2,
               u'tut:timedep:diffusion1:impl',
               u'tut:timedep:diffusion1:impl'),
              (u'Avoiding assembly',
               2,
               u'tut:timedep:diffusion1:noassemble',
               u'tut:timedep:diffusion1:noassemble'),
              (u'Deriving recursive linear systems', 3, None, '___sec103'),
              (u'Implementation', 3, None, '___sec104'),
              (u'A physical example',
               2,
               u'tut:timedep:diffusion2:sin',
               u'tut:timedep:diffusion2:sin'),
              (u'Nonlinear problems',
               1,
               u'tut:poisson:nonlinear',
               u'tut:poisson:nonlinear'),
              (u'Picard iteration',
               2,
               u'tut:nonlinear:Picard',
               u'tut:nonlinear:Picard'),
              (u'A Newton method at the algebraic level',
               2,
               u'tut:nonlinear:Newton:algebraic',
               u'tut:nonlinear:Newton:algebraic'),
              (u'A Newton method at the PDE level',
               2,
               u'tut:nonlinear:Newton:pdelevel',
               u'tut:nonlinear:Newton:pdelevel'),
              (u'Solving the nonlinear variational problem directly',
               2,
               u'tut:nonlinear:Newton:auto',
               u'tut:nonlinear:Newton:auto'),
              (u'Creating more complex domains',
               1,
               u'tut:prepro',
               u'tut:prepro'),
              (u'Built-in mesh generation tools',
               2,
               u'tut:prepro:builtin',
               u'tut:prepro:builtin'),
              (u'Transforming mesh coordinates',
               2,
               u'tut:mesh:transform:cyl',
               u'tut:mesh:transform:cyl'),
              (u'Coordinate stretching', 3, None, '___sec114'),
              (u'Rectangle to hollow circle mapping', 3, None, '___sec115'),
              (u'A General $d$-Dimensional multi-material test problem',
               1,
               u'tut:possion:nD:nmat',
               u'tut:possion:nD:nmat'),
              (u'The PDE problem',
               2,
               u'tut:possion:nD:nmat:PDE',
               u'tut:possion:nD:nmat:PDE'),
              (u'Preparing a mesh with subdomains',
               2,
               u'tut:possion:nD:nmat:prepro',
               u'tut:possion:nD:nmat:prepro'),
              (u'Solving the PDE problem',
               2,
               u'tut:possion:nD:nmat:solve',
               u'tut:possion:nD:nmat:solve'),
              (u'More Examples', 1, None, '___sec120'),
              (u'Miscellaneous topics', 1, None, '___sec121'),
              (u'Glossary', 2, None, '___sec122'),
              (u'Overview of objects and functions', 2, None, '___sec123'),
              (u'Linear solvers and preconditioners',
               2,
               u'tut:app:solver:prec',
               u'tut:app:solver:prec'),
              (u'Using a backend-specific solver',
               2,
               u'tut:Epetra',
               u'tut:Epetra'),
              (u'Installing FEniCS',
               2,
               u'tut:app:install',
               u'tut:app:install'),
              (u'Books on the finite element method',
               2,
               u'tut:appendix:books',
               u'tut:appendix:books'),
              (u'Books on Python',
               2,
               u'tut:appendix:pybooks',
               u'tut:appendix:pybooks'),
              (u'Troubleshooting', 0, u'tut:trouble', u'tut:trouble'),
              (u'Compilation Problems', 1, None, '___sec130'),
              (u'Problems with the Instant cache', 2, None, '___sec131'),
              (u'Syntax errors in expressions', 2, None, '___sec132'),
              (u'Example', 3, None, '___sec133'),
              (u'Problems in the solve step', 2, None, '___sec134'),
              (u'Unable to convert object to a UFL form',
               2,
               None,
               '___sec135'),
              (u'UFL reports that a numpy array cannot be converted to any UFL type',
               2,
               None,
               '___sec136'),
              (u'All programs fail to compile', 2, None, '___sec137'),
              (u'Problems with Expression Objects', 1, None, '___sec138'),
              (u'There seems to be some bug in an Expression object',
               2,
               None,
               '___sec139'),
              (u'Segmentation fault when using an Expression object',
               2,
               None,
               '___sec140'),
              (u'Other Problems', 1, None, '___sec141'),
              (u'Very strange error message involving a `mesh` variable',
               2,
               None,
               '___sec142'),
              (u'The plot disapperas quickly from the screen',
               2,
               None,
               '___sec143'),
              (u'Only parts of the program are executed',
               2,
               None,
               '___sec144'),
              (u'Error in the definition of the boundary',
               2,
               None,
               '___sec145'),
              (u'The solver in a nonlinear problems does not converge',
               2,
               None,
               '___sec146'),
              (u'How To Debug a FEniCS Program?', 1, None, '___sec147'),
              (u'Bibliography', 1, None, '___sec148')]}
end of tocinfo -->

<body>



<script type="text/x-mathjax-config">
MathJax.Hub.Config({
  TeX: {
     equationNumbers: {  autoNumber: "none"  },
     extensions: ["AMSmath.js", "AMSsymbols.js", "autobold.js", "color.js"]
  }
});
</script>
<script type="text/javascript"
 src="http://cdn.mathjax.org/mathjax/latest/MathJax.js?config=TeX-AMS-MML_HTMLorMML">
</script>

<!-- newcommands.tex -->
$$
\newcommand{\tp}{\thinspace .}
\newcommand{\dt}{\Delta t}
\newcommand{\uex}{{u_{\small\mbox{e}}}}
\newcommand{\normalvec}{\boldsymbol{n}}
\newcommand{\x}{\boldsymbol{x}}
\newcommand{\Vg}{V^{(\mbox{g})}} % vector space for grad(u)
\newcommand{\dx}{\, \mathrm{d}x}
\newcommand{\ds}{\, \mathrm{d}s}
$$




    
<!-- Bootstrap navigation bar -->
<div class="navbar navbar-default navbar-fixed-top">
  <div class="navbar-header">
    <button type="button" class="navbar-toggle" data-toggle="collapse" data-target=".navbar-responsive-collapse">
      <span class="icon-bar"></span>
      <span class="icon-bar"></span>
      <span class="icon-bar"></span>
    </button>
    <a class="navbar-brand" href="ftut.html">Introduction to Finite Element Programming - The FEniCS Tutorial</a>
  </div>

  <div class="navbar-collapse collapse navbar-responsive-collapse">
    <ul class="nav navbar-nav navbar-right">
      <li class="dropdown">
        <a href="#" class="dropdown-toggle" data-toggle="dropdown">Contents <b class="caret"></b></a>
        <ul class="dropdown-menu">
     <!-- navigation toc: --> <li><a href="#___sec0" style="font-size: 80%;"><b>Preface</b></a></li>
     <!-- navigation toc: --> <li><a href="#___sec1" style="font-size: 80%;">&nbsp;&nbsp;&nbsp;&nbsp;&nbsp;&nbsp;&nbsp;&nbsp;&nbsp;Acknowledgments</a></li>
     <!-- navigation toc: --> <li><a href="._ftut003.html#___sec2" style="font-size: 80%;">&nbsp;&nbsp;&nbsp;To-do list</a></li>
     <!-- navigation toc: --> <li><a href="._ftut003.html#___sec3" style="font-size: 80%;">&nbsp;&nbsp;&nbsp;&nbsp;&nbsp;&nbsp;HPL questions</a></li>
     <!-- navigation toc: --> <li><a href="._ftut003.html#___sec4" style="font-size: 80%;">&nbsp;&nbsp;&nbsp;&nbsp;&nbsp;&nbsp;&nbsp;&nbsp;&nbsp;Iterative linear solvers info</a></li>
     <!-- navigation toc: --> <li><a href="._ftut003.html#___sec5" style="font-size: 80%;"><b>The fundamentals</b></a></li>
     <!-- navigation toc: --> <li><a href="._ftut004.html#___sec6" style="font-size: 80%;">&nbsp;&nbsp;&nbsp;Mathematical problem formulation</a></li>
     <!-- navigation toc: --> <li><a href="._ftut004.html#tut:poisson1:bvp" style="font-size: 80%;">&nbsp;&nbsp;&nbsp;&nbsp;&nbsp;&nbsp;The Poisson equation</a></li>
     <!-- navigation toc: --> <li><a href="._ftut004.html#tut:poisson1:varform" style="font-size: 80%;">&nbsp;&nbsp;&nbsp;&nbsp;&nbsp;&nbsp;Variational formulation</a></li>
     <!-- navigation toc: --> <li><a href="._ftut005.html#tut:poisson1:impl" style="font-size: 80%;">&nbsp;&nbsp;&nbsp;A basic Poisson solver</a></li>
     <!-- navigation toc: --> <li><a href="._ftut005.html#tut:poisson1:impl:code" style="font-size: 80%;">&nbsp;&nbsp;&nbsp;&nbsp;&nbsp;&nbsp;A simple Poisson solver</a></li>
     <!-- navigation toc: --> <li><a href="._ftut005.html#tut:poisson1:impl:run" style="font-size: 80%;">&nbsp;&nbsp;&nbsp;&nbsp;&nbsp;&nbsp;Running the program</a></li>
     <!-- navigation toc: --> <li><a href="._ftut005.html#tut:poisson1:impl:dissect" style="font-size: 80%;">&nbsp;&nbsp;&nbsp;&nbsp;&nbsp;&nbsp;Dissection of the program</a></li>
     <!-- navigation toc: --> <li><a href="._ftut005.html#___sec13" style="font-size: 80%;">&nbsp;&nbsp;&nbsp;&nbsp;&nbsp;&nbsp;&nbsp;&nbsp;&nbsp;The key import line</a></li>
     <!-- navigation toc: --> <li><a href="._ftut005.html#___sec14" style="font-size: 80%;">&nbsp;&nbsp;&nbsp;&nbsp;&nbsp;&nbsp;&nbsp;&nbsp;&nbsp;Generating simple meshes</a></li>
     <!-- navigation toc: --> <li><a href="._ftut005.html#___sec15" style="font-size: 80%;">&nbsp;&nbsp;&nbsp;&nbsp;&nbsp;&nbsp;&nbsp;&nbsp;&nbsp;Defining a function space corresponding to a mesh</a></li>
     <!-- navigation toc: --> <li><a href="._ftut005.html#___sec16" style="font-size: 80%;">&nbsp;&nbsp;&nbsp;&nbsp;&nbsp;&nbsp;&nbsp;&nbsp;&nbsp;Defining test and trial functions</a></li>
     <!-- navigation toc: --> <li><a href="._ftut005.html#___sec17" style="font-size: 80%;">&nbsp;&nbsp;&nbsp;&nbsp;&nbsp;&nbsp;&nbsp;&nbsp;&nbsp;Specifying the boundary and boundary conditions</a></li>
     <!-- navigation toc: --> <li><a href="._ftut005.html#___sec18" style="font-size: 80%;">&nbsp;&nbsp;&nbsp;&nbsp;&nbsp;&nbsp;&nbsp;&nbsp;&nbsp;Specifying the right-hand side function</a></li>
     <!-- navigation toc: --> <li><a href="._ftut005.html#___sec19" style="font-size: 80%;">&nbsp;&nbsp;&nbsp;&nbsp;&nbsp;&nbsp;&nbsp;&nbsp;&nbsp;Specifying the variational formulation</a></li>
     <!-- navigation toc: --> <li><a href="._ftut005.html#___sec20" style="font-size: 80%;">&nbsp;&nbsp;&nbsp;&nbsp;&nbsp;&nbsp;&nbsp;&nbsp;&nbsp;Forming and solving the linear system</a></li>
     <!-- navigation toc: --> <li><a href="._ftut005.html#___sec21" style="font-size: 80%;">&nbsp;&nbsp;&nbsp;&nbsp;&nbsp;&nbsp;&nbsp;&nbsp;&nbsp;Examining the values of the solution</a></li>
     <!-- navigation toc: --> <li><a href="._ftut005.html#___sec22" style="font-size: 80%;">&nbsp;&nbsp;&nbsp;&nbsp;&nbsp;&nbsp;&nbsp;&nbsp;&nbsp;Plotting the solution</a></li>
     <!-- navigation toc: --> <li><a href="._ftut005.html#tut:poisson1:impl2" style="font-size: 80%;">&nbsp;&nbsp;&nbsp;&nbsp;&nbsp;&nbsp;Refactored implementation</a></li>
     <!-- navigation toc: --> <li><a href="._ftut005.html#___sec24" style="font-size: 80%;">&nbsp;&nbsp;&nbsp;&nbsp;&nbsp;&nbsp;&nbsp;&nbsp;&nbsp;A general solver function</a></li>
     <!-- navigation toc: --> <li><a href="._ftut005.html#___sec25" style="font-size: 80%;">&nbsp;&nbsp;&nbsp;&nbsp;&nbsp;&nbsp;&nbsp;&nbsp;&nbsp;Plotting for the test problem</a></li>
     <!-- navigation toc: --> <li><a href="._ftut005.html#___sec26" style="font-size: 80%;">&nbsp;&nbsp;&nbsp;&nbsp;&nbsp;&nbsp;&nbsp;&nbsp;&nbsp;Make a module!</a></li>
     <!-- navigation toc: --> <li><a href="._ftut005.html#___sec27" style="font-size: 80%;">&nbsp;&nbsp;&nbsp;&nbsp;&nbsp;&nbsp;&nbsp;&nbsp;&nbsp;Verification</a></li>
     <!-- navigation toc: --> <li><a href="._ftut005.html#___sec28" style="font-size: 80%;">&nbsp;&nbsp;&nbsp;&nbsp;&nbsp;&nbsp;Exercise 1: Solve a Poisson problem</a></li>
     <!-- navigation toc: --> <li><a href="._ftut005.html#___sec29" style="font-size: 80%;">&nbsp;&nbsp;&nbsp;&nbsp;&nbsp;&nbsp;&nbsp;&nbsp;&nbsp;Remarks</a></li>
     <!-- navigation toc: --> <li><a href="._ftut006.html#___sec30" style="font-size: 80%;">&nbsp;&nbsp;&nbsp;Useful extensions</a></li>
     <!-- navigation toc: --> <li><a href="._ftut006.html#tut:poisson1:solve:prm" style="font-size: 80%;">&nbsp;&nbsp;&nbsp;&nbsp;&nbsp;&nbsp;Controlling the solution process</a></li>
     <!-- navigation toc: --> <li><a href="._ftut006.html#___sec32" style="font-size: 80%;">&nbsp;&nbsp;&nbsp;&nbsp;&nbsp;&nbsp;&nbsp;&nbsp;&nbsp;Setting linear solver parameters</a></li>
     <!-- navigation toc: --> <li><a href="._ftut006.html#___sec33" style="font-size: 80%;">&nbsp;&nbsp;&nbsp;&nbsp;&nbsp;&nbsp;&nbsp;&nbsp;&nbsp;Linear algebra backend</a></li>
     <!-- navigation toc: --> <li><a href="._ftut006.html#___sec34" style="font-size: 80%;">&nbsp;&nbsp;&nbsp;&nbsp;&nbsp;&nbsp;&nbsp;&nbsp;&nbsp;The <code>parameters</code> database</a></li>
     <!-- navigation toc: --> <li><a href="._ftut006.html#___sec35" style="font-size: 80%;">&nbsp;&nbsp;&nbsp;&nbsp;&nbsp;&nbsp;&nbsp;&nbsp;&nbsp;An extended solver function</a></li>
     <!-- navigation toc: --> <li><a href="._ftut006.html#___sec36" style="font-size: 80%;">&nbsp;&nbsp;&nbsp;&nbsp;&nbsp;&nbsp;&nbsp;&nbsp;&nbsp;Remark regarding unit tests</a></li>
     <!-- navigation toc: --> <li><a href="._ftut006.html#tut:poisson1:solver:problem" style="font-size: 80%;">&nbsp;&nbsp;&nbsp;&nbsp;&nbsp;&nbsp;Linear variational problem and solver objects</a></li>
     <!-- navigation toc: --> <li><a href="._ftut006.html#tut:poisson1:verify1" style="font-size: 80%;">&nbsp;&nbsp;&nbsp;&nbsp;&nbsp;&nbsp;Writing out the discrete solution</a></li>
     <!-- navigation toc: --> <li><a href="._ftut006.html#tut:poisson:nD" style="font-size: 80%;">&nbsp;&nbsp;&nbsp;&nbsp;&nbsp;&nbsp;Parameterizing the number of space dimensions</a></li>
     <!-- navigation toc: --> <li><a href="._ftut006.html#___sec40" style="font-size: 80%;">&nbsp;&nbsp;&nbsp;&nbsp;&nbsp;&nbsp;&nbsp;&nbsp;&nbsp;Generating a hypercube</a></li>
     <!-- navigation toc: --> <li><a href="._ftut006.html#tut:poisson:gradu" style="font-size: 80%;">&nbsp;&nbsp;&nbsp;&nbsp;&nbsp;&nbsp;Computing derivatives</a></li>
     <!-- navigation toc: --> <li><a href="._ftut006.html#tut:possion:2D:varcoeff" style="font-size: 80%;">&nbsp;&nbsp;&nbsp;&nbsp;&nbsp;&nbsp;A variable-coefficient Poisson problem</a></li>
     <!-- navigation toc: --> <li><a href="._ftut006.html#___sec43" style="font-size: 80%;">&nbsp;&nbsp;&nbsp;&nbsp;&nbsp;&nbsp;&nbsp;&nbsp;&nbsp;Test problem</a></li>
     <!-- navigation toc: --> <li><a href="._ftut006.html#___sec44" style="font-size: 80%;">&nbsp;&nbsp;&nbsp;&nbsp;&nbsp;&nbsp;&nbsp;&nbsp;&nbsp;Modifications of the PDE solver</a></li>
     <!-- navigation toc: --> <li><a href="._ftut006.html#___sec45" style="font-size: 80%;">&nbsp;&nbsp;&nbsp;&nbsp;&nbsp;&nbsp;&nbsp;&nbsp;&nbsp;Modifications of the flux computations</a></li>
     <!-- navigation toc: --> <li><a href="._ftut006.html#tut:poisson1:linalg" style="font-size: 80%;">&nbsp;&nbsp;&nbsp;&nbsp;&nbsp;&nbsp;Creating the linear system explicitly</a></li>
     <!-- navigation toc: --> <li><a href="._ftut007.html#___sec47" style="font-size: 80%;">&nbsp;&nbsp;&nbsp;Visualization</a></li>
     <!-- navigation toc: --> <li><a href="._ftut007.html#tut:poisson:membrane" style="font-size: 80%;">&nbsp;&nbsp;&nbsp;&nbsp;&nbsp;&nbsp;Deflection of a circular membrane</a></li>
     <!-- navigation toc: --> <li><a href="._ftut007.html#___sec49" style="font-size: 80%;">&nbsp;&nbsp;&nbsp;&nbsp;&nbsp;&nbsp;&nbsp;&nbsp;&nbsp;The problem</a></li>
     <!-- navigation toc: --> <li><a href="._ftut007.html#___sec50" style="font-size: 80%;">&nbsp;&nbsp;&nbsp;&nbsp;&nbsp;&nbsp;&nbsp;&nbsp;&nbsp;Scaling</a></li>
     <!-- navigation toc: --> <li><a href="._ftut007.html#___sec51" style="font-size: 80%;">&nbsp;&nbsp;&nbsp;&nbsp;&nbsp;&nbsp;&nbsp;&nbsp;&nbsp;Implementation</a></li>
     <!-- navigation toc: --> <li><a href="._ftut007.html#tut:quickviz" style="font-size: 80%;">&nbsp;&nbsp;&nbsp;&nbsp;&nbsp;&nbsp;Quick built-in visualization</a></li>
     <!-- navigation toc: --> <li><a href="._ftut007.html#tut:paraview" style="font-size: 80%;">&nbsp;&nbsp;&nbsp;&nbsp;&nbsp;&nbsp;ParaView</a></li>
     <!-- navigation toc: --> <li><a href="._ftut007.html#___sec54" style="font-size: 80%;">&nbsp;&nbsp;&nbsp;&nbsp;&nbsp;&nbsp;Exercise 2: Visualize a solution in a cube</a></li>
     <!-- navigation toc: --> <li><a href="._ftut007.html#tut:structviz" style="font-size: 80%;">&nbsp;&nbsp;&nbsp;&nbsp;&nbsp;&nbsp;Taking advantage of structured mesh data</a></li>
     <!-- navigation toc: --> <li><a href="._ftut007.html#___sec56" style="font-size: 80%;">&nbsp;&nbsp;&nbsp;&nbsp;&nbsp;&nbsp;&nbsp;&nbsp;&nbsp;Iterating over points and values</a></li>
     <!-- navigation toc: --> <li><a href="._ftut007.html#___sec57" style="font-size: 80%;">&nbsp;&nbsp;&nbsp;&nbsp;&nbsp;&nbsp;&nbsp;&nbsp;&nbsp;Finite difference approximations</a></li>
     <!-- navigation toc: --> <li><a href="._ftut007.html#___sec58" style="font-size: 80%;">&nbsp;&nbsp;&nbsp;&nbsp;&nbsp;&nbsp;&nbsp;&nbsp;&nbsp;Surface plot</a></li>
     <!-- navigation toc: --> <li><a href="._ftut007.html#___sec59" style="font-size: 80%;">&nbsp;&nbsp;&nbsp;&nbsp;&nbsp;&nbsp;&nbsp;&nbsp;&nbsp;Contour plot</a></li>
     <!-- navigation toc: --> <li><a href="._ftut007.html#___sec60" style="font-size: 80%;">&nbsp;&nbsp;&nbsp;&nbsp;&nbsp;&nbsp;&nbsp;&nbsp;&nbsp;Curve plot through the mesh</a></li>
     <!-- navigation toc: --> <li><a href="._ftut007.html#___sec61" style="font-size: 80%;">&nbsp;&nbsp;&nbsp;&nbsp;&nbsp;&nbsp;&nbsp;&nbsp;&nbsp;Curve plot of the flux</a></li>
     <!-- navigation toc: --> <li><a href="._ftut007.html#___sec62" style="font-size: 80%;">&nbsp;&nbsp;&nbsp;&nbsp;&nbsp;&nbsp;&nbsp;&nbsp;&nbsp;Test problem</a></li>
     <!-- navigation toc: --> <li><a href="._ftut008.html#___sec63" style="font-size: 80%;">&nbsp;&nbsp;&nbsp;Postprocessing computations</a></li>
     <!-- navigation toc: --> <li><a href="._ftut008.html#tut:poisson1:functionals" style="font-size: 80%;">&nbsp;&nbsp;&nbsp;&nbsp;&nbsp;&nbsp;Computing functionals</a></li>
     <!-- navigation toc: --> <li><a href="._ftut008.html#___sec65" style="font-size: 80%;">&nbsp;&nbsp;&nbsp;&nbsp;&nbsp;&nbsp;&nbsp;&nbsp;&nbsp;Energy functional</a></li>
     <!-- navigation toc: --> <li><a href="._ftut008.html#___sec66" style="font-size: 80%;">&nbsp;&nbsp;&nbsp;&nbsp;&nbsp;&nbsp;&nbsp;&nbsp;&nbsp;Error functional</a></li>
     <!-- navigation toc: --> <li><a href="._ftut008.html#___sec67" style="font-size: 80%;">&nbsp;&nbsp;&nbsp;&nbsp;&nbsp;&nbsp;&nbsp;&nbsp;&nbsp;Flux Functionals</a></li>
     <!-- navigation toc: --> <li><a href="._ftut008.html#tut:poisson1:convrates" style="font-size: 80%;">&nbsp;&nbsp;&nbsp;&nbsp;&nbsp;&nbsp;Computing convergence rates</a></li>
     <!-- navigation toc: --> <li><a href="._ftut008.html#___sec69" style="font-size: 80%;">&nbsp;&nbsp;&nbsp;&nbsp;&nbsp;&nbsp;&nbsp;&nbsp;&nbsp;Various ways of computing the error</a></li>
     <!-- navigation toc: --> <li><a href="._ftut008.html#___sec70" style="font-size: 80%;">&nbsp;&nbsp;&nbsp;&nbsp;&nbsp;&nbsp;&nbsp;&nbsp;&nbsp;Computing convergence rates empirically</a></li>
     <!-- navigation toc: --> <li><a href="._ftut008.html#___sec71" style="font-size: 80%;">&nbsp;&nbsp;&nbsp;&nbsp;&nbsp;&nbsp;&nbsp;&nbsp;&nbsp;Test problem</a></li>
     <!-- navigation toc: --> <li><a href="._ftut008.html#___sec72" style="font-size: 80%;">&nbsp;&nbsp;&nbsp;&nbsp;&nbsp;&nbsp;&nbsp;&nbsp;&nbsp;Experiments</a></li>
     <!-- navigation toc: --> <li><a href="._ftut009.html#___sec73" style="font-size: 80%;">&nbsp;&nbsp;&nbsp;Multiple domain and boundaries</a></li>
     <!-- navigation toc: --> <li><a href="._ftut009.html#tut:poisson1:DN" style="font-size: 80%;">&nbsp;&nbsp;&nbsp;&nbsp;&nbsp;&nbsp;Combining Dirichlet and Neumann conditions</a></li>
     <!-- navigation toc: --> <li><a href="._ftut009.html#___sec75" style="font-size: 80%;">&nbsp;&nbsp;&nbsp;&nbsp;&nbsp;&nbsp;&nbsp;&nbsp;&nbsp;PDE problem</a></li>
     <!-- navigation toc: --> <li><a href="._ftut009.html#___sec76" style="font-size: 80%;">&nbsp;&nbsp;&nbsp;&nbsp;&nbsp;&nbsp;&nbsp;&nbsp;&nbsp;Variational formulation</a></li>
     <!-- navigation toc: --> <li><a href="._ftut009.html#___sec77" style="font-size: 80%;">&nbsp;&nbsp;&nbsp;&nbsp;&nbsp;&nbsp;&nbsp;&nbsp;&nbsp;Implementation</a></li>
     <!-- navigation toc: --> <li><a href="._ftut009.html#tut:poisson:multiple:Dirichlet" style="font-size: 80%;">&nbsp;&nbsp;&nbsp;&nbsp;&nbsp;&nbsp;Multiple Dirichlet conditions</a></li>
     <!-- navigation toc: --> <li><a href="._ftut009.html#___sec79" style="font-size: 80%;">&nbsp;&nbsp;&nbsp;&nbsp;&nbsp;&nbsp;&nbsp;&nbsp;&nbsp;Functions for marking Dirichlet boundaries</a></li>
     <!-- navigation toc: --> <li><a href="._ftut009.html#___sec80" style="font-size: 80%;">&nbsp;&nbsp;&nbsp;&nbsp;&nbsp;&nbsp;&nbsp;&nbsp;&nbsp;Classes for marking Dirichlet boundaries</a></li>
     <!-- navigation toc: --> <li><a href="._ftut009.html#tut:possion:2D:2mat:impl" style="font-size: 80%;">&nbsp;&nbsp;&nbsp;&nbsp;&nbsp;&nbsp;Working with subdomains</a></li>
     <!-- navigation toc: --> <li><a href="._ftut009.html#___sec82" style="font-size: 80%;">&nbsp;&nbsp;&nbsp;&nbsp;&nbsp;&nbsp;&nbsp;&nbsp;&nbsp;Expression objects with if test</a></li>
     <!-- navigation toc: --> <li><a href="._ftut009.html#___sec83" style="font-size: 80%;">&nbsp;&nbsp;&nbsp;&nbsp;&nbsp;&nbsp;&nbsp;&nbsp;&nbsp;Mesh functions</a></li>
     <!-- navigation toc: --> <li><a href="._ftut009.html#tut:poisson:multi:bc" style="font-size: 80%;">&nbsp;&nbsp;&nbsp;&nbsp;&nbsp;&nbsp;Multiple Neumann, Robin, and Dirichlet condition</a></li>
     <!-- navigation toc: --> <li><a href="._ftut009.html#___sec85" style="font-size: 80%;">&nbsp;&nbsp;&nbsp;&nbsp;&nbsp;&nbsp;&nbsp;&nbsp;&nbsp;Three types of boundary conditions</a></li>
     <!-- navigation toc: --> <li><a href="._ftut009.html#___sec86" style="font-size: 80%;">&nbsp;&nbsp;&nbsp;&nbsp;&nbsp;&nbsp;&nbsp;&nbsp;&nbsp;A general model problem</a></li>
     <!-- navigation toc: --> <li><a href="._ftut009.html#___sec87" style="font-size: 80%;">&nbsp;&nbsp;&nbsp;&nbsp;&nbsp;&nbsp;&nbsp;&nbsp;&nbsp;Variational formulation</a></li>
     <!-- navigation toc: --> <li><a href="._ftut009.html#___sec88" style="font-size: 80%;">&nbsp;&nbsp;&nbsp;&nbsp;&nbsp;&nbsp;&nbsp;&nbsp;&nbsp;Implementation of boundary conditions</a></li>
     <!-- navigation toc: --> <li><a href="._ftut009.html#___sec89" style="font-size: 80%;">&nbsp;&nbsp;&nbsp;&nbsp;&nbsp;&nbsp;&nbsp;&nbsp;&nbsp;Simplified handling of the variational formulation</a></li>
     <!-- navigation toc: --> <li><a href="._ftut009.html#___sec90" style="font-size: 80%;">&nbsp;&nbsp;&nbsp;&nbsp;&nbsp;&nbsp;&nbsp;&nbsp;&nbsp;Test problem</a></li>
     <!-- navigation toc: --> <li><a href="._ftut009.html#___sec91" style="font-size: 80%;">&nbsp;&nbsp;&nbsp;&nbsp;&nbsp;&nbsp;&nbsp;&nbsp;&nbsp;Debugging the setting of boundary conditions</a></li>
     <!-- navigation toc: --> <li><a href="._ftut009.html#___sec92" style="font-size: 80%;">&nbsp;&nbsp;&nbsp;&nbsp;&nbsp;&nbsp;&nbsp;&nbsp;&nbsp;Implementation of multiple subdomains</a></li>
     <!-- navigation toc: --> <li><a href="._ftut009.html#___sec93" style="font-size: 80%;">&nbsp;&nbsp;&nbsp;&nbsp;&nbsp;&nbsp;Refactoring of a solver function into solver and problem classes</a></li>
     <!-- navigation toc: --> <li><a href="._ftut009.html#___sec94" style="font-size: 80%;">&nbsp;&nbsp;&nbsp;&nbsp;&nbsp;&nbsp;Handy methods in key FEniCS objects</a></li>
     <!-- navigation toc: --> <li><a href="._ftut009.html#___sec95" style="font-size: 80%;">&nbsp;&nbsp;&nbsp;&nbsp;&nbsp;&nbsp;&nbsp;&nbsp;&nbsp;Mesh</a></li>
     <!-- navigation toc: --> <li><a href="._ftut009.html#___sec96" style="font-size: 80%;">&nbsp;&nbsp;&nbsp;&nbsp;&nbsp;&nbsp;&nbsp;&nbsp;&nbsp;Function space</a></li>
     <!-- navigation toc: --> <li><a href="._ftut009.html#___sec97" style="font-size: 80%;">&nbsp;&nbsp;&nbsp;&nbsp;&nbsp;&nbsp;&nbsp;&nbsp;&nbsp;Function</a></li>
     <!-- navigation toc: --> <li><a href="._ftut009.html#___sec98" style="font-size: 80%;"><b>Time-dependent and nonlinear problems</b></a></li>
     <!-- navigation toc: --> <li><a href="._ftut010.html#tut:timedep" style="font-size: 80%;">&nbsp;&nbsp;&nbsp;Time-dependent problems</a></li>
     <!-- navigation toc: --> <li><a href="._ftut010.html#tut:timedep:diffusion1" style="font-size: 80%;">&nbsp;&nbsp;&nbsp;&nbsp;&nbsp;&nbsp;A diffusion problem and its discretization</a></li>
     <!-- navigation toc: --> <li><a href="._ftut010.html#tut:timedep:diffusion1:impl" style="font-size: 80%;">&nbsp;&nbsp;&nbsp;&nbsp;&nbsp;&nbsp;Implementation</a></li>
     <!-- navigation toc: --> <li><a href="._ftut010.html#tut:timedep:diffusion1:noassemble" style="font-size: 80%;">&nbsp;&nbsp;&nbsp;&nbsp;&nbsp;&nbsp;Avoiding assembly</a></li>
     <!-- navigation toc: --> <li><a href="._ftut010.html#___sec103" style="font-size: 80%;">&nbsp;&nbsp;&nbsp;&nbsp;&nbsp;&nbsp;&nbsp;&nbsp;&nbsp;Deriving recursive linear systems</a></li>
     <!-- navigation toc: --> <li><a href="._ftut010.html#___sec104" style="font-size: 80%;">&nbsp;&nbsp;&nbsp;&nbsp;&nbsp;&nbsp;&nbsp;&nbsp;&nbsp;Implementation</a></li>
     <!-- navigation toc: --> <li><a href="._ftut010.html#tut:timedep:diffusion2:sin" style="font-size: 80%;">&nbsp;&nbsp;&nbsp;&nbsp;&nbsp;&nbsp;A physical example</a></li>
     <!-- navigation toc: --> <li><a href="._ftut011.html#tut:poisson:nonlinear" style="font-size: 80%;">&nbsp;&nbsp;&nbsp;Nonlinear problems</a></li>
     <!-- navigation toc: --> <li><a href="._ftut011.html#tut:nonlinear:Picard" style="font-size: 80%;">&nbsp;&nbsp;&nbsp;&nbsp;&nbsp;&nbsp;Picard iteration</a></li>
     <!-- navigation toc: --> <li><a href="._ftut011.html#tut:nonlinear:Newton:algebraic" style="font-size: 80%;">&nbsp;&nbsp;&nbsp;&nbsp;&nbsp;&nbsp;A Newton method at the algebraic level</a></li>
     <!-- navigation toc: --> <li><a href="._ftut011.html#tut:nonlinear:Newton:pdelevel" style="font-size: 80%;">&nbsp;&nbsp;&nbsp;&nbsp;&nbsp;&nbsp;A Newton method at the PDE level</a></li>
     <!-- navigation toc: --> <li><a href="._ftut011.html#tut:nonlinear:Newton:auto" style="font-size: 80%;">&nbsp;&nbsp;&nbsp;&nbsp;&nbsp;&nbsp;Solving the nonlinear variational problem directly</a></li>
     <!-- navigation toc: --> <li><a href="._ftut012.html#tut:prepro" style="font-size: 80%;">&nbsp;&nbsp;&nbsp;Creating more complex domains</a></li>
     <!-- navigation toc: --> <li><a href="._ftut012.html#tut:prepro:builtin" style="font-size: 80%;">&nbsp;&nbsp;&nbsp;&nbsp;&nbsp;&nbsp;Built-in mesh generation tools</a></li>
     <!-- navigation toc: --> <li><a href="._ftut012.html#tut:mesh:transform:cyl" style="font-size: 80%;">&nbsp;&nbsp;&nbsp;&nbsp;&nbsp;&nbsp;Transforming mesh coordinates</a></li>
     <!-- navigation toc: --> <li><a href="._ftut012.html#___sec114" style="font-size: 80%;">&nbsp;&nbsp;&nbsp;&nbsp;&nbsp;&nbsp;&nbsp;&nbsp;&nbsp;Coordinate stretching</a></li>
     <!-- navigation toc: --> <li><a href="._ftut012.html#___sec115" style="font-size: 80%;">&nbsp;&nbsp;&nbsp;&nbsp;&nbsp;&nbsp;&nbsp;&nbsp;&nbsp;Rectangle to hollow circle mapping</a></li>
     <!-- navigation toc: --> <li><a href="._ftut013.html#tut:possion:nD:nmat" style="font-size: 80%;">&nbsp;&nbsp;&nbsp;A General \( d \)-Dimensional multi-material test problem</a></li>
     <!-- navigation toc: --> <li><a href="._ftut013.html#tut:possion:nD:nmat:PDE" style="font-size: 80%;">&nbsp;&nbsp;&nbsp;&nbsp;&nbsp;&nbsp;The PDE problem</a></li>
     <!-- navigation toc: --> <li><a href="._ftut013.html#tut:possion:nD:nmat:prepro" style="font-size: 80%;">&nbsp;&nbsp;&nbsp;&nbsp;&nbsp;&nbsp;Preparing a mesh with subdomains</a></li>
     <!-- navigation toc: --> <li><a href="._ftut013.html#tut:possion:nD:nmat:solve" style="font-size: 80%;">&nbsp;&nbsp;&nbsp;&nbsp;&nbsp;&nbsp;Solving the PDE problem</a></li>
     <!-- navigation toc: --> <li><a href="._ftut014.html#___sec120" style="font-size: 80%;">&nbsp;&nbsp;&nbsp;More Examples</a></li>
     <!-- navigation toc: --> <li><a href="._ftut015.html#___sec121" style="font-size: 80%;">&nbsp;&nbsp;&nbsp;Miscellaneous topics</a></li>
     <!-- navigation toc: --> <li><a href="._ftut015.html#___sec122" style="font-size: 80%;">&nbsp;&nbsp;&nbsp;&nbsp;&nbsp;&nbsp;Glossary</a></li>
     <!-- navigation toc: --> <li><a href="._ftut015.html#___sec123" style="font-size: 80%;">&nbsp;&nbsp;&nbsp;&nbsp;&nbsp;&nbsp;Overview of objects and functions</a></li>
     <!-- navigation toc: --> <li><a href="._ftut015.html#tut:app:solver:prec" style="font-size: 80%;">&nbsp;&nbsp;&nbsp;&nbsp;&nbsp;&nbsp;Linear solvers and preconditioners</a></li>
     <!-- navigation toc: --> <li><a href="._ftut015.html#tut:Epetra" style="font-size: 80%;">&nbsp;&nbsp;&nbsp;&nbsp;&nbsp;&nbsp;Using a backend-specific solver</a></li>
     <!-- navigation toc: --> <li><a href="._ftut015.html#tut:app:install" style="font-size: 80%;">&nbsp;&nbsp;&nbsp;&nbsp;&nbsp;&nbsp;Installing FEniCS</a></li>
     <!-- navigation toc: --> <li><a href="._ftut015.html#tut:appendix:books" style="font-size: 80%;">&nbsp;&nbsp;&nbsp;&nbsp;&nbsp;&nbsp;Books on the finite element method</a></li>
     <!-- navigation toc: --> <li><a href="._ftut015.html#tut:appendix:pybooks" style="font-size: 80%;">&nbsp;&nbsp;&nbsp;&nbsp;&nbsp;&nbsp;Books on Python</a></li>
     <!-- navigation toc: --> <li><a href="._ftut016.html#tut:trouble" style="font-size: 80%;"><b>Troubleshooting</b></a></li>
     <!-- navigation toc: --> <li><a href="._ftut016.html#___sec130" style="font-size: 80%;">&nbsp;&nbsp;&nbsp;Compilation Problems</a></li>
     <!-- navigation toc: --> <li><a href="._ftut016.html#___sec131" style="font-size: 80%;">&nbsp;&nbsp;&nbsp;&nbsp;&nbsp;&nbsp;Problems with the Instant cache</a></li>
     <!-- navigation toc: --> <li><a href="._ftut016.html#___sec132" style="font-size: 80%;">&nbsp;&nbsp;&nbsp;&nbsp;&nbsp;&nbsp;Syntax errors in expressions</a></li>
     <!-- navigation toc: --> <li><a href="._ftut016.html#___sec133" style="font-size: 80%;">&nbsp;&nbsp;&nbsp;&nbsp;&nbsp;&nbsp;&nbsp;&nbsp;&nbsp;Example</a></li>
     <!-- navigation toc: --> <li><a href="._ftut016.html#___sec134" style="font-size: 80%;">&nbsp;&nbsp;&nbsp;&nbsp;&nbsp;&nbsp;Problems in the solve step</a></li>
     <!-- navigation toc: --> <li><a href="._ftut016.html#___sec135" style="font-size: 80%;">&nbsp;&nbsp;&nbsp;&nbsp;&nbsp;&nbsp;Unable to convert object to a UFL form</a></li>
     <!-- navigation toc: --> <li><a href="._ftut016.html#___sec136" style="font-size: 80%;">&nbsp;&nbsp;&nbsp;&nbsp;&nbsp;&nbsp;UFL reports that a numpy array cannot be converted to any UFL type</a></li>
     <!-- navigation toc: --> <li><a href="._ftut016.html#___sec137" style="font-size: 80%;">&nbsp;&nbsp;&nbsp;&nbsp;&nbsp;&nbsp;All programs fail to compile</a></li>
     <!-- navigation toc: --> <li><a href="._ftut016.html#___sec138" style="font-size: 80%;">&nbsp;&nbsp;&nbsp;Problems with Expression Objects</a></li>
     <!-- navigation toc: --> <li><a href="._ftut016.html#___sec139" style="font-size: 80%;">&nbsp;&nbsp;&nbsp;&nbsp;&nbsp;&nbsp;There seems to be some bug in an Expression object</a></li>
     <!-- navigation toc: --> <li><a href="._ftut016.html#___sec140" style="font-size: 80%;">&nbsp;&nbsp;&nbsp;&nbsp;&nbsp;&nbsp;Segmentation fault when using an Expression object</a></li>
     <!-- navigation toc: --> <li><a href="._ftut016.html#___sec141" style="font-size: 80%;">&nbsp;&nbsp;&nbsp;Other Problems</a></li>
     <!-- navigation toc: --> <li><a href="._ftut016.html#___sec142" style="font-size: 80%;">&nbsp;&nbsp;&nbsp;&nbsp;&nbsp;&nbsp;Very strange error message involving a <code>mesh</code> variable</a></li>
     <!-- navigation toc: --> <li><a href="._ftut016.html#___sec143" style="font-size: 80%;">&nbsp;&nbsp;&nbsp;&nbsp;&nbsp;&nbsp;The plot disapperas quickly from the screen</a></li>
     <!-- navigation toc: --> <li><a href="._ftut016.html#___sec144" style="font-size: 80%;">&nbsp;&nbsp;&nbsp;&nbsp;&nbsp;&nbsp;Only parts of the program are executed</a></li>
     <!-- navigation toc: --> <li><a href="._ftut016.html#___sec145" style="font-size: 80%;">&nbsp;&nbsp;&nbsp;&nbsp;&nbsp;&nbsp;Error in the definition of the boundary</a></li>
     <!-- navigation toc: --> <li><a href="._ftut016.html#___sec146" style="font-size: 80%;">&nbsp;&nbsp;&nbsp;&nbsp;&nbsp;&nbsp;The solver in a nonlinear problems does not converge</a></li>
     <!-- navigation toc: --> <li><a href="._ftut016.html#___sec147" style="font-size: 80%;">&nbsp;&nbsp;&nbsp;How To Debug a FEniCS Program?</a></li>
     <!-- navigation toc: --> <li><a href="._ftut017.html#___sec148" style="font-size: 80%;">&nbsp;&nbsp;&nbsp;Bibliography</a></li>

        </ul>
      </li>
    </ul>
  </div>
</div>
</div> <!-- end of navigation bar -->

<div class="container">

<p>&nbsp;</p><p>&nbsp;</p><p>&nbsp;</p> <!-- add vertical space -->

<a name="part0002"></a>
<!-- !split -->

<center><h1 id="___sec0">Preface </h1></center> <!-- chapter heading -->

<p>
FEniCS is a user-friendly tool for solving partial differential
equations (PDEs). The goal of this tutorial is to get you started with
FEniCS through a series of simple examples that demonstrate

<ul>
  <li> how to define the PDE problem in terms of a variational problem,</li>
  <li> how to define simple domains,</li>
  <li> how to deal with Dirichlet, Neumann, and Robin conditions,</li>
  <li> how to deal with variable coefficients,</li>
  <li> how to deal with domains built of several materials (subdomains),</li>
  <li> how to compute derived quantities like the flux vector field or
    a functional of the solution,</li>
  <li> how to quickly visualize the mesh, the solution, the flux, etc.,</li>
  <li> how to solve nonlinear PDEs in various ways,</li>
  <li> how to deal with time-dependent PDEs,</li>
  <li> how to set parameters governing solution methods for linear systems,</li>
  <li> how to create domains of more complex shape.</li>
</ul>

The mathematics of the illustrations is kept simple to better focus
on FEniCS functionality and syntax. This means that we mostly use
the Poisson equation and the time-dependent diffusion equation
as model problems, often with input data adjusted such that we get
a very simple solution that can be exactly reproduced by any standard
finite element method over a uniform, structured mesh. This
latter property greatly simplifies the verification of the implementations.
Occasionally we insert a physically more relevant example
to remind the reader that changing the PDE and boundary
conditions to something more real might often be a trivial task.

<p>
<!-- With the fundamentals explained, we move on to physically more -->
<!-- complicated problems, including systems of PDEs, and show how to build -->
<!-- more complete simulation codes. -->

<p>
FEniCS may seem to require a thorough understanding of the abstract
mathematical version of the finite element method as well as
familiarity with the Python programming language.  Nevertheless, it
turns out that many are able to pick up the fundamentals of finite
elements <em>and</em> Python programming as they go along with this
tutorial. Simply keep on reading and try out the examples. You will be
amazed of how easy it is to solve PDEs with FEniCS!

<p>
Reading this tutorial obviously requires access to a machine where the
FEniCS software is installed. The section <a href="._ftut015.html#tut:app:install">Installing FEniCS</a> explains
briefly how to install the necessary tools.

<p>

<!-- begin inline comment -->
<font color="red">(<b>hpl 1</b>: Rethink how to organize program examples!)</font>
<!-- end inline comment -->


<!-- begin inline comment -->
<font color="red">(<b>hpl 2</b>: Drop transient and stationary.)</font>
<!-- end inline comment -->

<p>
All the examples discussed in the following are available as
executable Python source code files in a <a href="https://github.com/hplgit/fenics-tutorial/blob/master/src" target="_self">directory tree</a>.
File paths reflect the nature of the PDE problem being solved. For
example, <code>poisson/p2D_iter.py</code> has a descriptive directory
path and a very brief Unix-style filename (here <code>p2D</code> for Poisson 2D
problem, and <code>_iter</code> for a version with iterative linear solvers).

<p>
<b>The FEniCS version.</b>
This document is up-to-date with FEniCS version 1.6. To see which version
you have, run the following command in a Unix/Linux terminal window if
you run Python version 2.7:

<p>

<!-- code=text (!bc sys) typeset with pygments style "default" -->
<div class="highlight" style="background: #f8f8f8"><pre style="line-height: 125%">Terminal&gt; python -c &#39;import fenics; print fenics.__version__&#39;
1.6.0
</pre></div>
<p>
In Python version 3.x you must write

<p>

<!-- code=text (!bc sys) typeset with pygments style "default" -->
<div class="highlight" style="background: #f8f8f8"><pre style="line-height: 125%">Terminal&gt; python -c &#39;import fenics; print(fenics.__version__)&#39;
1.6.0
</pre></div>
<p>
<b>The Python version.</b>
Python comes in two versions, 2 and 3, and these are not compatible.
FEniCS has a code base that runs under both versions.
All the programs in this tutorial are also developed such that they
can be run under both Python 2 and 3. Programs that need to print must
then start with

<p>

<!-- code=python (!bc pycod) typeset with pygments style "default" -->
<div class="highlight" style="background: #f8f8f8"><pre style="line-height: 125%"><span style="color: #008000; font-weight: bold">from</span> <span style="color: #0000FF; font-weight: bold">__future__</span> <span style="color: #008000; font-weight: bold">import</span> print_function
</pre></div>
<p>
to  enable the <code>print</code> function from Python 3 in Python 2. All
use of <code>print</code> in the programs consists of function calls, like
<code>print('a:', a)</code>. Almost all other constructions are of a form that looks the
same in Python 2 and 3.

<<<<<<< HEAD
<h3 id="___sec1">Acknowledgments </h3>
=======
<h2 id="tut:poisson1:bvp">The Poisson equation</h2>

<p>
Let us start with a &quot;Hello, World!&quot; program in the world of PDEs - it
must be a program that solves the Laplace or Poisson equation.
Our first example regards the following Poisson problem,

$$
\begin{align}
- \nabla^2 u(\x) &= f(\x),\quad \x\mbox{ in } \Omega,
\tag{1}\\ 
u(\x) &= u_0(\x),\quad \x\mbox{ on } \partial \Omega\tp \tag{2}
\end{align}
$$

Here, \( u(\x) \) is the unknown function, \( f(\x) \) is a
prescribed function, \( \nabla^2 \) is the Laplace operator (also
often written as \( \Delta \)), \( \Omega \) is the spatial domain, and
\( \partial\Omega \) is the boundary of \( \Omega \). A stationary PDE like
this, together with a complete set of boundary conditions, constitute
a <em>boundary-value problem</em>, which must be precisely stated before
it makes sense to start solving it with FEniCS.

<p>
In two space dimensions with coordinates \( x \) and \( y \), we can write out
the Poisson equation as

$$
\begin{equation}
- {\partial^2 u\over\partial x^2} -
{\partial^2 u\over\partial y^2} = f(x,y)\tp
\tag{3}
\end{equation}
$$

The unknown \( u \) is now a function of two variables, \( u(x,y) \), defined
over a two-dimensional domain \( \Omega \).

<p>
The Poisson equation arises in numerous physical contexts, including
heat conduction, electrostatics, diffusion of substances, twisting of
elastic rods, inviscid fluid flow, and water waves. Moreover, the
equation appears in numerical splitting strategies of more complicated
systems of PDEs, in particular the Navier-Stokes equations.

<p>
Solving a physical problem with FEniCS consists
of the following steps:

<ol>
 <li> Identify the PDE and its boundary conditions.</li>
 <li> Reformulate the PDE problem as a variational problem.</li>
 <li> Make a Python program where the formulas in the variational
    problem are coded, along with definitions of input data such as
    \( f \), \( u_0 \), and a mesh for the spatial domain \( \Omega \).</li>
 <li> Add statements in the program for solving the variational
    problem, computing derived quantities such as \( \nabla u \), and
    visualizing the results.</li>
</ol>

We shall now go through steps 2-4 in detail.  The key feature of
FEniCS is that steps 3 and 4 result in fairly short code, while most
other software frameworks for PDEs require much more code and more
technically difficult programming.

<h2 id="tut:poisson1:varform">Variational formulation</h2>

<p>
FEniCS makes it easy to solve PDEs if finite elements are used for
discretization in space and the problem is expressed as a
<em>variational problem</em>. Readers who are not familiar with
variational problems will get a brief introduction to the topic in
this tutorial, but getting and reading
a proper book on the finite element method in addition is encouraged.
The section <a href="._ftut008.html#tut:appendix:books">Books on the finite element method</a> contains a list of some suitable
books.

<p>
The core of the recipe for turning a PDE into a variational problem
is to multiply the PDE by a function \( v \), integrate the resulting
equation over \( \Omega \), and perform integration by parts of terms with
second-order derivatives. The function \( v \) which multiplies the PDE
is in the mathematical finite element literature
called a <em>test function</em>. The unknown function \( u \) to be approximated
is referred to
as a <em>trial function</em>. The terms test and trial function are used
in FEniCS programs too.
Suitable
function spaces must be specified for the test and trial functions.
For standard PDEs arising in physics and mechanics such spaces are
well known.

<p>
In the present case, we first multiply the Poisson equation
by the test function \( v \) and integrate,

$$
\begin{equation}
\tag{4}
 -\int_\Omega (\nabla^2 u)v \dx = \int_\Omega fv \dx\tp \end{equation}
$$

Then we apply integration by parts to the integrand with
second-order derivatives,

$$
\begin{equation}
\tag{5}
 -\int_\Omega (\nabla^2 u)v \dx
= \int_\Omega\nabla u\cdot\nabla v \dx - \int_{\partial\Omega}{\partial u\over
\partial n}v \ds ,
\end{equation}
$$

where \( \frac{\partial u}{\partial n} \) is the derivative of \( u \) in
the outward normal direction at the boundary.
The test function \( v \) is required to vanish on the parts of the
boundary where \( u \) is known, which in the present problem implies that
\( v=0 \) on the whole boundary \( \partial\Omega \).
The second term on
the right-hand side of <a href="#mjx-eqn-5">(5)</a> therefore vanishes.
From <a href="#mjx-eqn-4">(4)</a> and <a href="#mjx-eqn-5">(5)</a>
it follows that

$$
\begin{equation}
\int_\Omega\nabla u\cdot\nabla v \dx = \int_\Omega fv \dx\tp
\tag{6}
\end{equation}
$$

This equation is supposed to hold
for all \( v \) in some function space \( \hat V \). The trial function \( u \)
lies in some (possibly different) function space \( V \).
We refer to <a href="#mjx-eqn-6">(6)</a> as the <em>weak form</em> or
<em>variational form</em> of
the original boundary-value problem
<a href="#mjx-eqn-1">(1)</a>-<a href="#mjx-eqn-2">(2)</a>.

<p>
The proper statement of
our variational problem now goes as follows:
Find \( u \in V \) such that

$$
\begin{equation} \tag{7}
  \int_{\Omega} \nabla u \cdot \nabla v \dx =
  \int_{\Omega} fv \dx
  \quad \forall v \in \hat{V}.
\end{equation}
$$

The test and trial spaces \( \hat{V} \) and \( V \) are in the present
problem defined as

$$
\begin{align*}
    \hat{V} &= \{v \in H^1(\Omega) : v = 0 \mbox{ on } \partial\Omega\}, \\ 
     V      &= \{v \in H^1(\Omega) : v = u_0 \mbox{ on } \partial\Omega\}\tp
\end{align*}
$$

In short,
\( H^1(\Omega) \) is the mathematically well-known Sobolev space containing
functions \( v \) such that \( v^2 \) and \( ||\nabla v||^2 \) have finite integrals over
\( \Omega \). The solution of the underlying
PDE
must lie in a function space where also the derivatives are continuous,
but the Sobolev space \( H^1(\Omega) \) allows functions with discontinuous
derivatives.
This weaker continuity requirement of \( u \) in the variational
statement <a href="#mjx-eqn-7">(7)</a>,
caused by the integration by parts, has
great practical consequences when it comes to constructing
finite elements.

<p>
To solve the Poisson equation numerically, we need to transform the
continuous variational problem
<a href="#mjx-eqn-7">(7)</a>
to a discrete variational
problem. This is done by introducing <em>finite-dimensional</em> test and
trial spaces, often denoted as
\( \hat{V}_h\subset\hat{V} \) and \( V_h\subset{V} \). The
discrete variational problem reads:
Find \( u_h \in V_h \subset V \) such that

$$
\begin{equation} \tag{8}
  \int_{\Omega} \nabla u_h \cdot \nabla v \dx =
  \int_{\Omega} fv \dx
  \quad \forall v \in \hat{V}_h \subset \hat{V}\tp
\end{equation}
$$

The choice of \( \hat{V}_h \) and \( V_h \) follows directly from the
kind of finite elements we want to apply in our problem. For example,
choosing the well-known linear triangular element with three nodes
implies that
\( \hat V_h \) and \( V_h \) are the spaces of all piecewise linear functions
over a mesh of triangles,
where the functions in \( \hat V_h \)
are zero on the boundary
and those in \( V_h \) equal \( u_0 \) on the boundary.

<p>
The mathematics literature on variational problems writes \( u_h \) for
the solution of the discrete problem and \( u \) for the solution of the
continuous problem. To obtain (almost) a one-to-one relationship
between the mathematical formulation of a problem and the
corresponding FEniCS program, we shall use \( u \) for the solution of
the discrete problem and \( u_{e} \) for the exact solution of the
continuous problem, <em>if</em> we need to explicitly distinguish
between the two.  In most cases, we will introduce the PDE problem with
\( u \) as unknown, derive a variational equation \( a(u,v)=L(v) \) with \( u\in
V \) and \( v\in \hat V \), and then simply discretize the problem by saying
that we choose finite-dimensional spaces for \( V \) and \( \hat V \). This
restriction of \( V \) implies that \( u \) becomes a discrete finite element
function.  In practice, this means that we turn our PDE problem into a
continuous variational problem, create a mesh and specify an element
type, and then let \( V \) correspond to this mesh and element choice.
Depending upon whether \( V \) is infinite- or finite-dimensional, \( u \)
will be the exact or approximate solution.

<p>
It turns out to be convenient to
introduce the following unified notation for linear weak forms:

$$
\begin{equation}
a(u, v) = L(v)\tp
\tag{9}
\end{equation}
$$

In the present problem we have that

$$
\begin{align}
a(u, v) &= \int_{\Omega} \nabla u \cdot \nabla v \dx,
\tag{10}\\ 
L(v) &= \int_{\Omega} fv \dx\tp  \tag{11}
\end{align}
$$

From the mathematics literature,
\( a(u,v) \) is known as a <em>bilinear form</em> and \( L(v) \) as a
<em>linear form</em>.
We shall in every linear problem we solve identify the terms with the
unknown \( u \) and collect them in \( a(u,v) \), and similarly collect
all terms with only known functions in \( L(v) \). The formulas for \( a \) and
\( L \) are then coded directly in the program.

<p>
To summarize, before making a FEniCS program for solving a PDE,
we must first perform two steps:

<ul>
  <li> Turn the PDE problem into a discrete
    variational problem: find \( u\in V \)
    such that \( a(u,v) = L(v)\quad\forall v\in \hat{V} \).</li>
  <li> Specify the choice of spaces (\( V \) and \( \hat V \)), which means
    specifying the mesh and type of finite elements.</li>
</ul>

<h2 id="tut:poisson1:impl">Implementation</h2>

<p>
The test problem so far has a general domain \( \Omega \) and general functions
\( u_0 \) and \( f \). For our first implementation we must decide on specific
choices of \( \Omega \), \( u_0 \), and \( f \).
It will be wise to construct a specific problem where we can easily
check that the computed solution is correct. Let us start with
specifying an exact solution

$$
\begin{equation}
\tag{12}
u_{\rm e}(x, y) = 1 +x^2 + 2y^2
\end{equation}
$$

on some 2D domain.  By inserting <a href="#mjx-eqn-12">(12)</a> in
our Poisson problem, we find that \( u_{\rm e}(x,y) \) is a solution if

$$ f(x,y) = -6,\quad u_0(x,y)=u_{\rm e}(x,y)=1 + x^2 + 2y^2,$$

regardless of the shape of the domain. We choose here, for simplicity,
the domain to be the unit square,

$$ \Omega = [0,1]\times [0,1] .$$

The reason for specifying the solution <a href="#mjx-eqn-12">(12)</a>
is that the finite element method, with a rectangular domain uniformly
partitioned into linear triangular elements, will exactly reproduce a
second-order polynomial at the vertices of the cells, regardless of
the size of the elements. This property allows us to verify the
implementation by comparing the computed solution, called \( u \) in this
document (except when setting up the PDE problem), with the exact
solution, denoted by \( u_{\rm e} \): \( u \) should equal
\( u_{\rm e} \) to machine precision <em>at the nodes</em>.
Test problems with this property will be frequently constructed
throughout this tutorial.

<h3 id="___sec4">The code </h3>

<p>
A FEniCS program for solving the Poisson equation in 2D
with the given choices
of \( u_0 \), \( f \), and \( \Omega \) may look as follows:

<p>

<!-- code=python (!bc pycod) typeset with pygments style "default" -->
<div class="highlight" style="background: #f8f8f8"><pre style="line-height: 125%"><span style="color: #008000; font-weight: bold">from</span> <span style="color: #0000FF; font-weight: bold">dolfin</span> <span style="color: #008000; font-weight: bold">import</span> <span style="color: #666666">*</span>

<span style="color: #408080; font-style: italic"># Create mesh and define function space</span>
mesh <span style="color: #666666">=</span> UnitSquareMesh(<span style="color: #666666">6</span>, <span style="color: #666666">4</span>)
V <span style="color: #666666">=</span> FunctionSpace(mesh, <span style="color: #BA2121">&#39;Lagrange&#39;</span>, <span style="color: #666666">1</span>)

<span style="color: #408080; font-style: italic"># Define boundary conditions</span>
u0 <span style="color: #666666">=</span> Expression(<span style="color: #BA2121">&#39;1 + x[0]*x[0] + 2*x[1]*x[1]&#39;</span>)

<span style="color: #008000; font-weight: bold">def</span> <span style="color: #0000FF">u0_boundary</span>(x, on_boundary):
    <span style="color: #008000; font-weight: bold">return</span> on_boundary

bc <span style="color: #666666">=</span> DirichletBC(V, u0, u0_boundary)

<span style="color: #408080; font-style: italic"># Define variational problem</span>
u <span style="color: #666666">=</span> TrialFunction(V)
v <span style="color: #666666">=</span> TestFunction(V)
f <span style="color: #666666">=</span> Constant(<span style="color: #666666">-6.0</span>)
a <span style="color: #666666">=</span> inner(nabla_grad(u), nabla_grad(v))<span style="color: #666666">*</span>dx
L <span style="color: #666666">=</span> f<span style="color: #666666">*</span>v<span style="color: #666666">*</span>dx

<span style="color: #408080; font-style: italic"># Compute solution</span>
u <span style="color: #666666">=</span> Function(V)
solve(a <span style="color: #666666">==</span> L, u, bc)

<span style="color: #408080; font-style: italic"># Plot solution and mesh</span>
plot(u)

<span style="color: #408080; font-style: italic"># Dump solution to file in VTK format</span>
<span style="color: #008000">file</span> <span style="color: #666666">=</span> File(<span style="color: #BA2121">&quot;poisson.pvd&quot;</span>)
<span style="color: #008000">file</span> <span style="color: #666666">&lt;&lt;</span> u

<span style="color: #408080; font-style: italic"># Hold plot</span>
interactive()
</pre></div>
<p>
The complete code can be found in the file <a href="https://github.com/hplgit/fenics-tutorial/blob/master/src/stationary/poisson/d1_p2D.py" target="_self"><tt>d1_p2D.py</tt></a> in the
directory <a href="https://github.com/hplgit/fenics-tutorial/blob/master/src/stationary/poisson" target="_self"><tt>src/stationary/poisson</tt></a>.

<h3 id="___sec5">Running the program </h3>

<p>
To run the program <code>d1_p2D.py</code>, open a terminal window, move to
the directory containing the program and write

<p>

<!-- code=text (!bc sys) typeset with pygments style "default" -->
<div class="highlight" style="background: #f8f8f8"><pre style="line-height: 125%">Terminal&gt; python d1_p2D.py
</pre></div>
<p>
A plot window pops up showing how the solution \( u \) looks like as a surface.
With the left mouse button you can tilt the figure. Click <code>m</code> to bring
up the underlying mesh. Click <code>p</code> to save to a PNG file <code>dolfin_plot_0.png</code>
and <code>P</code> to save to a PDF file <code>dolfin_plot_1.pdf</code>. To kill the
plot window and terminate the application, click <code>Ctrl+q</code> (hold down
the <code>Ctrl</code> key and press <code>q</code>).
Figure <a href="#tut:poisson:2D:fig:ex1:u">1</a> displays the surface and the mesh below.
Since \( u \) is a simple quadratic function,
constructed for testing our solver, the
surface looks quite boring.

<p>
<center> <!-- figure label: --> <div id="tut:poisson:2D:fig:ex1:u"></div> <!-- FIGURE -->
<hr class="figure">
<center><p class="caption">Figure 1:  Plot of the solution in the first FEniCS example.  <!-- caption label: tut:poisson:2D:fig:ex1:u --> </p></center>
<p><img src="fig/ex1_u.png" align="bottom" width=600></p>
</center>

<h3 id="___sec6">Dissection of the program </h3>

<p>
We shall now dissect this FEniCS program in detail. The program
is written in the Python programming language.
You may either take a quick look at the
<a href="http://docs.python.org/tutorial/" target="_self">official Python tutorial</a>
to pick up the basics of Python if you are unfamiliar with the language,
or you may learn enough Python as you go along with the examples in the
present tutorial. The latter strategy has proven to work for many newcomers
to FEniCS. (The requirement of using Python and an abstract
mathematical formulation of the finite element problem may seem
difficult for those who are unfamiliar with these topics.
However, the amount of mathematics and Python that is really demanded
to get you productive with FEniCS is quite limited.
And Python is an easy-to-learn language that you certainly will love
and use far beyond FEniCS programming.)
the section <a href="._ftut008.html#tut:appendix:pybooks">Books on Python</a> lists some relevant Python books.

<p>
The listed FEniCS program defines a finite element mesh, the discrete
function spaces \( V \) and \( \hat{V} \) corresponding to this mesh and
the element type, boundary conditions
for \( u \) (the function \( u_0 \)), \( a(u,v) \), and \( L(v) \).
Thereafter, the unknown
trial function \( u \) is computed. Then we can investigate \( u \) visually or
analyze the computed values.

<p>
The first line in the program,

<p>

<!-- code=python (!bc pycod) typeset with pygments style "default" -->
<div class="highlight" style="background: #f8f8f8"><pre style="line-height: 125%"><span style="color: #008000; font-weight: bold">from</span> <span style="color: #0000FF; font-weight: bold">dolfin</span> <span style="color: #008000; font-weight: bold">import</span> <span style="color: #666666">*</span>
</pre></div>
<p>
imports the key classes <code>UnitSquareMesh</code>,
<code>FunctionSpace</code>, <code>Function</code>, and so forth, from the DOLFIN library.
All FEniCS programs for solving PDEs by the finite element method
normally start with this line. DOLFIN is a software library with efficient
and convenient C++ classes for finite element computing, and
<code>dolfin</code> is a Python package providing access to this
C++ library from Python programs.
You can think of FEniCS as an umbrella, or project name, for a set of
computational components, where DOLFIN is one important component for
writing finite element programs. The <code>from dolfin import *</code> statement
imports other components too, but newcomers to FEniCS
programming do not need to care about this.

<p>
The statement

<p>

<!-- code=python (!bc pycod) typeset with pygments style "default" -->
<div class="highlight" style="background: #f8f8f8"><pre style="line-height: 125%">mesh <span style="color: #666666">=</span> UnitSquareMesh(<span style="color: #666666">6</span>, <span style="color: #666666">4</span>)
</pre></div>
<p>
defines a uniform finite element mesh over the unit square
\( [0,1]\times [0,1] \). The mesh consists of <em>cells</em>,
which are triangles with
straight sides. The parameters 6 and 4 tell that the square is
first divided into \( 6\times 4 \) rectangles, and then each rectangle
is divided into two triangles. The total number of triangles
then becomes 48. The total number of vertices in this mesh is
\( 7\cdot 5=35 \).
DOLFIN offers some classes for creating meshes over
very simple geometries. For domains of more complicated shape one needs
to use a separate <em>preprocessor</em> program to create the mesh.
The FEniCS program will then read the mesh from file.

<p>
Having a mesh, we can define a discrete function space <code>V</code> over this mesh:

<p>

<!-- code=python (!bc pycod) typeset with pygments style "default" -->
<div class="highlight" style="background: #f8f8f8"><pre style="line-height: 125%">V <span style="color: #666666">=</span> FunctionSpace(mesh, <span style="color: #BA2121">&#39;Lagrange&#39;</span>, <span style="color: #666666">1</span>)
</pre></div>
<p>
The second argument reflects the type of element, while the third
argument is the degree of the basis functions on the element.
The type of element is here "Lagrange", implying the
standard Lagrange family of elements.
(Some FEniCS programs use <code>'CG'</code>, for Continuous Galerkin,
as a synonym for <code>'Lagrange'</code>.)
With degree 1, we simply get the standard linear Lagrange element,
which is a triangle
with nodes at the three vertices.
Some finite element practitioners refer to this element as the
"linear triangle".
The computed \( u \) will be continuous and linearly varying in \( x \) and \( y \) over
each cell in the mesh.
Higher-degree polynomial approximations over each cell are
trivially obtained by increasing the third parameter in
<code>FunctionSpace</code>. Changing the second parameter to <code>'DG'</code> creates a
function space for discontinuous Galerkin methods.

<p>
In mathematics, we distinguish between the trial and test
spaces \( V \) and \( \hat{V} \). The only difference in the present problem
is the boundary conditions. In FEniCS we do not specify the boundary
conditions as part of the function space, so it is sufficient to work
with one common space <code>V</code> for the and trial and test functions in the
program:

<p>

<!-- code=python (!bc pycod) typeset with pygments style "default" -->
<div class="highlight" style="background: #f8f8f8"><pre style="line-height: 125%">u <span style="color: #666666">=</span> TrialFunction(V)
v <span style="color: #666666">=</span> TestFunction(V)
</pre></div>
<p>
The next step is to specify the boundary condition: \( u=u_0 \) on
\( \partial\Omega \). This is done by

<p>

<!-- code=python (!bc pycod) typeset with pygments style "default" -->
<div class="highlight" style="background: #f8f8f8"><pre style="line-height: 125%">bc <span style="color: #666666">=</span> DirichletBC(V, u0, u0_boundary)
</pre></div>
<p>
where <code>u0</code> is an instance holding the \( u_0 \) values,
and <code>u0_boundary</code> is a function (or object) describing whether a point lies
on the boundary where \( u \) is specified.

<p>
Boundary conditions
of the type \( u=u_0 \) are known as <em>Dirichlet conditions</em>, and also
as <em>essential boundary conditions</em> in a finite element context.
Naturally, the name of the DOLFIN class holding the information about
Dirichlet boundary conditions is <code>DirichletBC</code>.

<p>
The <code>u0</code> variable refers to an <code>Expression</code> object, which
is used to represent a mathematical function. The typical construction is

<p>

<!-- code=python (!bc pycod) typeset with pygments style "default" -->
<div class="highlight" style="background: #f8f8f8"><pre style="line-height: 125%">u0 <span style="color: #666666">=</span> Expression(formula)
</pre></div>
<p>
where <code>formula</code> is a string containing the mathematical expression.
This formula is
written with C++ syntax (the expression is
automatically turned into an efficient, compiled
C++ function, see the section <a href="._ftut008.html#tut:app:cpp:functions">User-defined functions</a> for
details on the syntax). The independent variables in the function
expression are supposed to be available
as a point vector <code>x</code>, where the first element <code>x[0]</code>
corresponds to the \( x \) coordinate, the second element <code>x[1]</code>
to the \( y \) coordinate, and (in a three-dimensional problem)
<code>x[2]</code> to the \( z \) coordinate. With our choice of
\( u_0(x,y)=1 + x^2 + 2y^2 \), the formula string must be written
as <code>1 + x[0]*x[0] + 2*x[1]*x[1]</code>:

<p>

<!-- code=python (!bc pycod) typeset with pygments style "default" -->
<div class="highlight" style="background: #f8f8f8"><pre style="line-height: 125%">u0 <span style="color: #666666">=</span> Expression(<span style="color: #BA2121">&#39;1 + x[0]*x[0] + 2*x[1]*x[1]&#39;</span>)
</pre></div>
<p>
The information about where to apply the <code>u0</code> function as
boundary condition is coded in a function <code>u0_boundary</code>:

<p>

<!-- code=python (!bc pycod) typeset with pygments style "default" -->
<div class="highlight" style="background: #f8f8f8"><pre style="line-height: 125%"><span style="color: #008000; font-weight: bold">def</span> <span style="color: #0000FF">u0_boundary</span>(x, on_boundary):
    <span style="color: #008000; font-weight: bold">return</span> on_boundary
</pre></div>
<p>
A function like <code>u0_boundary</code> for marking the boundary must
return
a boolean value: <code>True</code> if the given point
<code>x</code> lies on the Dirichlet boundary and
<code>False</code> otherwise.
The argument <code>on_boundary</code> is <code>True</code> if <code>x</code> is on
the physical boundary of the mesh, so in the present case, where
we are supposed to return <code>True</code> for all points on
the boundary, we can just return the supplied value of
<code>on_boundary</code>.
The <code>u0_boundary</code> function will be called
for every discrete point in the mesh, which allows us to have boundaries
where \( u \) are known also inside the domain, if desired.

<p>
One can also omit the <code>on_boundary</code> argument,
but in that case we need to test on the value of the coordinates
in <code>x</code>:

<p>

<!-- code=python (!bc pycod) typeset with pygments style "default" -->
<div class="highlight" style="background: #f8f8f8"><pre style="line-height: 125%"><span style="color: #008000; font-weight: bold">def</span> <span style="color: #0000FF">u0_boundary</span>(x):
    <span style="color: #008000; font-weight: bold">return</span> x[<span style="color: #666666">0</span>] <span style="color: #666666">==</span> <span style="color: #666666">0</span> <span style="color: #AA22FF; font-weight: bold">or</span> x[<span style="color: #666666">1</span>] <span style="color: #666666">==</span> <span style="color: #666666">0</span> <span style="color: #AA22FF; font-weight: bold">or</span> x[<span style="color: #666666">0</span>] <span style="color: #666666">==</span> <span style="color: #666666">1</span> <span style="color: #AA22FF; font-weight: bold">or</span> x[<span style="color: #666666">1</span>] <span style="color: #666666">==</span> <span style="color: #666666">1</span>
</pre></div>
<p>
As for the formula in <code>Expression</code> objects, <code>x</code> in the
<code>u0_boundary</code> function represents a point in space with
coordinates <code>x[0]</code>, <code>x[1]</code>, etc. Comparing floating-point
values using an exact match test with <code>==</code>
is not good programming practice, because small round-off errors in
the computations of the <code>x</code> values could make a test
<code>x[0] == 1</code> become false even though <code>x</code> lies on the boundary.
A better test is to check for equality with a tolerance:

<p>

<!-- code=python (!bc pycod) typeset with pygments style "default" -->
<div class="highlight" style="background: #f8f8f8"><pre style="line-height: 125%"><span style="color: #008000; font-weight: bold">def</span> <span style="color: #0000FF">u0_boundary</span>(x):
    tol <span style="color: #666666">=</span> <span style="color: #666666">1E-15</span>
    <span style="color: #008000; font-weight: bold">return</span> <span style="color: #008000">abs</span>(x[<span style="color: #666666">0</span>]) <span style="color: #666666">&lt;</span> tol <span style="color: #AA22FF; font-weight: bold">or</span> \ 
           <span style="color: #008000">abs</span>(x[<span style="color: #666666">1</span>]) <span style="color: #666666">&lt;</span> tol <span style="color: #AA22FF; font-weight: bold">or</span> \ 
           <span style="color: #008000">abs</span>(x[<span style="color: #666666">0</span>] <span style="color: #666666">-</span> <span style="color: #666666">1</span>) <span style="color: #666666">&lt;</span> tol <span style="color: #AA22FF; font-weight: bold">or</span> \ 
           <span style="color: #008000">abs</span>(x[<span style="color: #666666">1</span>] <span style="color: #666666">-</span> <span style="color: #666666">1</span>) <span style="color: #666666">&lt;</span> tol
</pre></div>
<p>
Before defining \( a(u,v) \) and \( L(v) \) we have to specify the \( f \) function:

<p>

<!-- code=python (!bc pycod) typeset with pygments style "default" -->
<div class="highlight" style="background: #f8f8f8"><pre style="line-height: 125%">f <span style="color: #666666">=</span> Expression(<span style="color: #BA2121">&#39;-6&#39;</span>)
</pre></div>
<p>
When \( f \) is constant over the domain, <code>f</code> can be
more efficiently represented as a <code>Constant</code> object:

<p>

<!-- code=python (!bc pycod) typeset with pygments style "default" -->
<div class="highlight" style="background: #f8f8f8"><pre style="line-height: 125%">f <span style="color: #666666">=</span> Constant(<span style="color: #666666">-6.0</span>)
</pre></div>
<p>
Now we have all the objects we need in order to specify this problem's
\( a(u,v) \) and \( L(v) \):

<p>

<!-- code=python (!bc pycod) typeset with pygments style "default" -->
<div class="highlight" style="background: #f8f8f8"><pre style="line-height: 125%">a <span style="color: #666666">=</span> inner(nabla_grad(u), nabla_grad(v))<span style="color: #666666">*</span>dx
L <span style="color: #666666">=</span> f<span style="color: #666666">*</span>v<span style="color: #666666">*</span>dx
</pre></div>
<p>
In essence, these two lines specify the PDE to be solved.
Note the very close correspondence between the Python syntax
and the mathematical formulas \( \nabla u\cdot\nabla v \dx \) and
\( fv \dx \).
This is a key strength of FEniCS: the formulas in the variational
formulation translate directly to very similar Python code, a feature
that makes it easy to specify PDE problems with lots of PDEs and
complicated terms in the equations.
The language used to express weak forms is called UFL (Unified Form Language)
and is an integral part of FEniCS.

<p>
Instead of <code>nabla_grad</code> we could also just have written
<code>grad</code> in the examples in this tutorial. However, when taking
gradients of vector fields, <code>grad</code> and <code>nabla_grad</code>
differ. The latter is consistent with the tensor algebra commonly
used to derive vector and tensor PDEs, where \( \nabla \) (&quot;nabla&quot;) acts as a
vector operator, and therefore this author prefers to always use
<code>nabla_grad</code>.

<p>
Having <code>a</code> and <code>L</code> defined, and information about essential
(Dirichlet) boundary conditions in <code>bc</code>, we can compute the
solution, a finite element function <code>u</code>, by

<p>

<!-- code=python (!bc pycod) typeset with pygments style "default" -->
<div class="highlight" style="background: #f8f8f8"><pre style="line-height: 125%">u <span style="color: #666666">=</span> Function(V)
solve(a <span style="color: #666666">==</span> L, u, bc)
</pre></div>
<p>
Some prefer to replace <code>a</code> and <code>L</code> by an <code>equation</code>
variable, which is accomplished by this equivalent code:

<p>

<!-- code=python (!bc pycod) typeset with pygments style "default" -->
<div class="highlight" style="background: #f8f8f8"><pre style="line-height: 125%">equation <span style="color: #666666">=</span> inner(nabla_grad(u), nabla_grad(v))<span style="color: #666666">*</span>dx <span style="color: #666666">==</span> f<span style="color: #666666">*</span>v<span style="color: #666666">*</span>dx
u <span style="color: #666666">=</span> Function(V)
solve(equation, u, bc)
</pre></div>
<p>
Note that we first defined the variable <code>u</code> as a
<code>TrialFunction</code> and used it to represent the unknown in the form
<code>a</code>.  Thereafter, we redefined <code>u</code> to be a <code>Function</code>
object representing the solution, i.e., the computed finite element
function \( u \).  This redefinition of the variable <code>u</code> is possible
in Python and often done in FEniCS applications. The two types of
objects that <code>u</code> refers to are equal from a mathematical point of
view, and hence it is natural to use the same variable name for both
objects. In a program, however, <code>TrialFunction</code> objects must
always be used for the unknowns in the problem specification (the form
<code>a</code>), while <code>Function</code> objects must be used for quantities
that are computed (known).

<p>
The simplest way of quickly looking at <code>u</code> is to say

<p>

<!-- code=python (!bc pycod) typeset with pygments style "default" -->
<div class="highlight" style="background: #f8f8f8"><pre style="line-height: 125%">plot(u, interactive<span style="color: #666666">=</span><span style="color: #008000">True</span>)
<span style="color: #408080; font-style: italic"># or</span>
plot(u)
interactive()
</pre></div>
<p>
Clicking on <code>Help</code> in the plot windows brings up a list of commands.
For example, typing <code>m</code> brings up the mesh.
With the left, middle, and right
mouse buttons you can rotate, translate, and zoom
(respectively) the plotted surface to better examine what the solution looks
like. You must click <code>Ctrl+q</code> to kill the plot window and continue
execution beyond the <code>plot(u, interactive=True)</code> command or <code>interactive()</code>.
Figure <a href="#tut:poisson:2D:fig:ex1:u">1</a>
displays the resulting \( u \) function.

<p>
Plotting both the solution and the mesh is accomplished by

<p>

<!-- code=python (!bc pycod) typeset with pygments style "default" -->
<div class="highlight" style="background: #f8f8f8"><pre style="line-height: 125%">plot(u)
plot(mesh)
<span style="color: #408080; font-style: italic"># Hold plot</span>
interactive()
</pre></div>
<p>
Type <code>Ctrl+w</code> to kill all plot windows and continue execution.

<p>
It is also possible to dump the computed solution to file, e.g., in the
VTK format:

<p>

<!-- code=python (!bc pycod) typeset with pygments style "default" -->
<div class="highlight" style="background: #f8f8f8"><pre style="line-height: 125%"><span style="color: #008000">file</span> <span style="color: #666666">=</span> File(<span style="color: #BA2121">&#39;poisson.pvd&#39;</span>)
<span style="color: #008000">file</span> <span style="color: #666666">&lt;&lt;</span> u
</pre></div>
<p>
The <code>poisson.pvd</code> file can now be loaded into any
front-end to VTK, say ParaView or VisIt. The <code>plot</code> function
is intended for quick examination of the solution during program development.
More in-depth visual investigations of finite element solutions will
normally benefit from using highly professional tools such as ParaView and
VisIt.

<p>
The next three sections deal with some technicalities about specifying
the solution method for linear systems (so that you can solve large
problems) and examining array data from the computed solution (so that
you can check that the program is correct).  These technicalities are
scattered around in forthcoming programs. However, the impatient reader who
is more interested in seeing the previous program being adapted to a
real physical problem, and play around with some interesting
visualizations, can safely jump to the section <a href="#tut:poisson:membrane">Solving a real physical problem</a>.
Information in the intermediate sections can be studied on demand.

<h2 id="tut:poisson1:solve:prm">Controlling the solution process</h2>

<p>
Sparse LU decomposition (Gaussian elimination) is used by default to
solve linear systems of equations in FEniCS programs.  This is a very
robust and recommended method for a few thousand unknowns in the
equation system, and may hence be the method of choice in many 2D and
smaller 3D problems. However, sparse LU decomposition becomes slow and
memory demanding in large problems.  This fact forces the use of
iterative methods, which are faster and require much less memory.

<p>
Preconditioned Krylov solvers is a type of popular iterative methods that are
easily accessible in FEniCS programs. The Poisson equation results in
a symmetric, positive definite coefficient matrix, for which the optimal
Krylov solver is the Conjugate Gradient (CG) method. However, the
CG method requires boundary conditions to be implemented in a
symmetric way. This is not the case by default, so then a Krylov solver
for non-symmetric system, such as GMRES, is a better choice.
Incomplete
LU factorization (ILU) is a popular and
robust all-round preconditioner, so let us try the GMRES-ILU pair:

<p>

<!-- code=python (!bc pycod) typeset with pygments style "default" -->
<div class="highlight" style="background: #f8f8f8"><pre style="line-height: 125%">solve(a <span style="color: #666666">==</span> L, u, bc)
      solver_parameters<span style="color: #666666">=</span>{<span style="color: #BA2121">&#39;linear_solver&#39;</span>: <span style="color: #BA2121">&#39;gmres&#39;</span>,
                         <span style="color: #BA2121">&#39;preconditioner&#39;</span>: <span style="color: #BA2121">&#39;ilu&#39;</span>})
<span style="color: #408080; font-style: italic"># Alternative syntax</span>
solve(a <span style="color: #666666">==</span> L, u, bc,
      solver_parameters<span style="color: #666666">=</span><span style="color: #008000">dict</span>(linear_solver<span style="color: #666666">=</span><span style="color: #BA2121">&#39;gmres&#39;</span>,
                             preconditioner<span style="color: #666666">=</span><span style="color: #BA2121">&#39;ilu&#39;</span>))
</pre></div>
<p>
the section <a href="._ftut008.html#tut:app:solver:prec">Linear solvers and preconditioners</a> lists the most popular choices of
Krylov solvers and preconditioners available in FEniCS.

<p>
The actual GMRES and ILU implementations that are brought into action
depends on the choice of linear algebra package. FEniCS interfaces
several linear algebra packages, called <em>linear algebra backends</em> in
FEniCS terminology.  PETSc is the default choice if DOLFIN is compiled
with PETSc, otherwise uBLAS.  Epetra (Trilinos), Eigen, MTL4 are other
supported backends.  Which backend to apply can be controlled by
setting

<p>

<!-- code=python (!bc pycod) typeset with pygments style "default" -->
<div class="highlight" style="background: #f8f8f8"><pre style="line-height: 125%">parameters[<span style="color: #BA2121">&#39;linear_algebra_backend&#39;</span>] <span style="color: #666666">=</span> backendname
</pre></div>
<p>
where <code>backendname</code> is a string, either <code>'Eigen'</code>, <code>'PETSc'</code>, <code>'uBLAS'</code>,
<code>'Epetra'</code>, or <code>'MTL4'</code>.  All these backends offer high-quality
implementations of both iterative and direct solvers for linear systems
of equations.

<p>
A common platform for FEniCS users is Ubuntu Linux.  The FEniCS
distribution for Ubuntu contains PETSc, making this package the
default linear algebra backend.  The default solver is sparse LU
decomposition (<code>'lu'</code>), and the actual software that is called is then
the sparse LU solver from UMFPACK (which PETSc has an interface
to). The available linear algebra backends in a FEniCS installation is
listed by

<p>

<!-- code=python (!bc pycod) typeset with pygments style "default" -->
<div class="highlight" style="background: #f8f8f8"><pre style="line-height: 125%">list_linear_algebra_backends()
</pre></div>
<p>
We will normally like to control the tolerance in the stopping
criterion and the maximum number of iterations when running an
iterative method.  Such parameters can be set by accessing the <em>global
parameter database</em>, which is called <code>parameters</code> and which behaves as
a nested dictionary. Write

<p>

<!-- code=python (!bc pycod) typeset with pygments style "default" -->
<div class="highlight" style="background: #f8f8f8"><pre style="line-height: 125%">info(parameters, <span style="color: #008000">True</span>)
</pre></div>
<p>
to list all parameters and their default values in the database.
The nesting of parameter sets is indicated through indentation in the
output from <code>info</code>.
According to this output, the relevant parameter set is
named <code>'krylov_solver'</code>, and the parameters are set like this:

<p>

<!-- code=python (!bc pycod) typeset with pygments style "default" -->
<div class="highlight" style="background: #f8f8f8"><pre style="line-height: 125%">prm <span style="color: #666666">=</span> parameters[<span style="color: #BA2121">&#39;krylov_solver&#39;</span>] <span style="color: #408080; font-style: italic"># short form</span>
prm[<span style="color: #BA2121">&#39;absolute_tolerance&#39;</span>] <span style="color: #666666">=</span> <span style="color: #666666">1E-10</span>
prm[<span style="color: #BA2121">&#39;relative_tolerance&#39;</span>] <span style="color: #666666">=</span> <span style="color: #666666">1E-6</span>
prm[<span style="color: #BA2121">&#39;maximum_iterations&#39;</span>] <span style="color: #666666">=</span> <span style="color: #666666">1000</span>
</pre></div>
<p>
Stopping criteria for Krylov solvers usually involve the norm of
the residual, which must be smaller than the absolute tolerance
parameter <em>or</em> smaller than the relative tolerance parameter times
the initial residual.

<p>
To see the number of actual iterations to reach the stopping criterion,
we can insert

<p>

<!-- code=python (!bc pycod) typeset with pygments style "default" -->
<div class="highlight" style="background: #f8f8f8"><pre style="line-height: 125%">set_log_level(PROGRESS)
<span style="color: #408080; font-style: italic"># or</span>
set_log_level(DEBUG)
</pre></div>
<p>
A message with the equation system size, solver type, and number of
iterations arises from specifying the argument <code>PROGRESS</code>, while
<code>DEBUG</code> results in more information, including CPU time spent in
the various parts of the matrix assembly and solve process.

<p>
The complete solution process with control of the solver parameters
now contains the statements

<p>

<!-- code=python (!bc pycod) typeset with pygments style "default" -->
<div class="highlight" style="background: #f8f8f8"><pre style="line-height: 125%">prm <span style="color: #666666">=</span> parameters[<span style="color: #BA2121">&#39;krylov_solver&#39;</span>] <span style="color: #408080; font-style: italic"># short form</span>
prm[<span style="color: #BA2121">&#39;absolute_tolerance&#39;</span>] <span style="color: #666666">=</span> <span style="color: #666666">1E-10</span>
prm[<span style="color: #BA2121">&#39;relative_tolerance&#39;</span>] <span style="color: #666666">=</span> <span style="color: #666666">1E-6</span>
prm[<span style="color: #BA2121">&#39;maximum_iterations&#39;</span>] <span style="color: #666666">=</span> <span style="color: #666666">1000</span>
set_log_level(PROGRESS)

solve(a <span style="color: #666666">==</span> L, u, bc,
      solver_parameters<span style="color: #666666">=</span>{<span style="color: #BA2121">&#39;linear_solver&#39;</span>: <span style="color: #BA2121">&#39;gmres&#39;</span>,
                         <span style="color: #BA2121">&#39;preconditioner&#39;</span>: <span style="color: #BA2121">&#39;ilu&#39;</span>})
</pre></div>
<p>
The demo program <code>d2_p2D.py</code> in the <code>stationary/poisson</code> directory
incorporates the above shown control of the linear solver and
preconditioner, but is otherwise similar to the previous <code>d1_p2D.py</code>
program.

<p>
We remark that default values for the global parameter database can be
defined in an XML file. To generate such a file from the current set
of parameters in a program, run

<p>

<!-- code=python (!bc pycod) typeset with pygments style "default" -->
<div class="highlight" style="background: #f8f8f8"><pre style="line-height: 125%">File(<span style="color: #BA2121">&#39;dolfin_parameters.xml&#39;</span>) <span style="color: #666666">&lt;&lt;</span> parameters
</pre></div>
<p>
If a <code>dolfin_parameters.xml</code> file is
found in the directory where a FEniCS program is run, this file is
read and used to initialize the <code>parameters</code> object. Otherwise,
the file <code>.config/fenics/dolfin_parameters.xml</code> in the user's home
directory is read, if it exists.  Another alternative is to load
the XML (with any name) manually in the program:

<p>

<!-- code=python (!bc pycod) typeset with pygments style "default" -->
<div class="highlight" style="background: #f8f8f8"><pre style="line-height: 125%">File(<span style="color: #BA2121">&#39;dolfin_parameters.xml&#39;</span>) <span style="color: #666666">&gt;&gt;</span> parameters
</pre></div>
<p>
The XML file can also be in gzip'ed form with the extension <code>.xml.gz</code>.

<h2 id="tut:poisson1:solver:problem">Linear variational problem and solver objects</h2>

<p>
The <code>solve(a == L, u, bc)</code> call is just a compact syntax alternative to a
slightly more comprehensive specification of the variational equation
and the solution of the associated linear system.  This alternative
syntax is used in a lot of FEniCS applications and will also be
used later in this tutorial, so we show it already now:

<p>

<!-- code=python (!bc pycod) typeset with pygments style "default" -->
<div class="highlight" style="background: #f8f8f8"><pre style="line-height: 125%">u <span style="color: #666666">=</span> Function(V)
problem <span style="color: #666666">=</span> LinearVariationalProblem(a, L, u, bc)
solver  <span style="color: #666666">=</span> LinearVariationalSolver(problem)
solver<span style="color: #666666">.</span>solve()
</pre></div>
<p>
Many objects have an attribute <code>parameters</code> corresponding to
a parameter set in the global <code>parameters</code> database,
but local to the object. Here, <code>solver.parameters</code> play that
role. Setting the CG method with ILU preconditioning as solution
method and specifying solver-specific parameters can be done
like this:

<p>

<!-- code=python (!bc pycod) typeset with pygments style "default" -->
<div class="highlight" style="background: #f8f8f8"><pre style="line-height: 125%">solver<span style="color: #666666">.</span>parameters[<span style="color: #BA2121">&#39;linear_solver&#39;</span>] <span style="color: #666666">=</span> <span style="color: #BA2121">&#39;cg&#39;</span>
solver<span style="color: #666666">.</span>parameters[<span style="color: #BA2121">&#39;preconditioner&#39;</span>] <span style="color: #666666">=</span> <span style="color: #BA2121">&#39;ilu&#39;</span>
cg_prm <span style="color: #666666">=</span> solver<span style="color: #666666">.</span>parameters[<span style="color: #BA2121">&#39;krylov_solver&#39;</span>] <span style="color: #408080; font-style: italic"># short form</span>
cg_prm[<span style="color: #BA2121">&#39;absolute_tolerance&#39;</span>] <span style="color: #666666">=</span> <span style="color: #666666">1E-7</span>
cg_prm[<span style="color: #BA2121">&#39;relative_tolerance&#39;</span>] <span style="color: #666666">=</span> <span style="color: #666666">1E-4</span>
cg_prm[<span style="color: #BA2121">&#39;maximum_iterations&#39;</span>] <span style="color: #666666">=</span> <span style="color: #666666">1000</span>
</pre></div>
<p>
Calling <code>info(solver.parameters, True)</code> lists all the available
parameter sets with default values for each parameter.
Settings in the global <code>parameters</code> database are
propagated to parameter sets in individual objects, with the
possibility of being overwritten as done above.

<p>
The <code>d3_p2D.py</code> program modifies the <code>d2_p2D.py</code> file
to incorporate objects for the variational problem and solver.

<h2 id="tut:poisson1:verify1">Examining the discrete solution</h2>

<p>
We know that, in the particular boundary-value problem of the section <a href="#tut:poisson1:impl">Implementation</a>, the computed solution \( u \) should equal the
exact solution at the vertices of the cells.  An important extension
of our first program is therefore to examine the computed values of
the solution, which is the focus of the present section.

<p>
A finite element function like \( u \) is expressed as a linear combination
of basis functions \( \phi_j \), spanning the space \( V \):

$$
\begin{equation}
\sum_{j=1}^N U_j \phi_j \tag{13}\tp
\end{equation}
$$

By writing <code>solve(a == L, u, bc)</code> in the program, a linear system
will be formed from \( a \) and \( L \), and this system is solved for the
\( U_1,\ldots,U_N \) values. The \( U_1,\ldots,U_N \) values are known
as <em>degrees of freedom</em> of \( u \). For Lagrange elements (and many other
element types) \( U_k \) is simply the value of \( u \) at the node
with global number \( k \).
(The nodes and cell vertices coincide for linear Lagrange elements, while
for higher-order elements there may be additional nodes at
the facets and in the interior of cells.)

<p>
Having <code>u</code> represented as a <code>Function</code> object, we can either evaluate
<code>u(x)</code> at any vertex <code>x</code> in the mesh, or we can grab all the values
\( U_j \) directly by

<p>

<!-- code=python (!bc pycod) typeset with pygments style "default" -->
<div class="highlight" style="background: #f8f8f8"><pre style="line-height: 125%">u_nodal_values <span style="color: #666666">=</span> u<span style="color: #666666">.</span>vector()
</pre></div>
<p>
The result is a DOLFIN <code>Vector</code> object, which is basically an
encapsulation of the vector object used in the linear algebra package
that is used to solve the linear system arising from the
variational problem.
Since we program in Python it is convenient to convert the
<code>Vector</code> object to a standard <code>numpy</code> array for further
processing:

<p>

<!-- code=python (!bc pycod) typeset with pygments style "default" -->
<div class="highlight" style="background: #f8f8f8"><pre style="line-height: 125%">u_array <span style="color: #666666">=</span> u_nodal_values<span style="color: #666666">.</span>array()
</pre></div>
<p>
With <code>numpy</code> arrays we can write MATLAB-like code to analyze
the data. Indexing is done with square brackets: <code>u_array[i]</code>,
where the index <code>i</code> always starts at <code>0</code>.

<p>
Now, a fundamental question is: What are the coordinates of
node <code>i</code> whose value is is <code>u_array[i]</code>? To answer this question,
we need to understand how to get our hands on the coordinates, and
in particular, the numbering of degrees of freedom and the
numbering of vertices in the mesh. We start with P1
(1st order Lagrange) where all the nodes are vertices in the mesh.

<p>
The function <code>mesh.coordinates()</code> returns the coordinates of the
vertices as a <code>numpy</code> array with shape \( (M,d \)), \( M \) being the number
of vertices in the mesh and \( d \) being the number of space dimensions:

<p>

<!-- code=python (!bc pyshell) typeset with pygments style "default" -->
<div class="highlight" style="background: #f8f8f8"><pre style="line-height: 125%"><span style="color: #666666">&gt;&gt;&gt;</span> <span style="color: #008000; font-weight: bold">from</span> <span style="color: #0000FF; font-weight: bold">dolfin</span> <span style="color: #008000; font-weight: bold">import</span> <span style="color: #666666">*</span>
<span style="color: #666666">&gt;&gt;&gt;</span>
<span style="color: #666666">&gt;&gt;&gt;</span> mesh <span style="color: #666666">=</span> UnitSquareMesh(<span style="color: #666666">2</span>, <span style="color: #666666">2</span>)
<span style="color: #666666">&gt;&gt;&gt;</span> coor <span style="color: #666666">=</span> mesh<span style="color: #666666">.</span>coordinates()
<span style="color: #666666">&gt;&gt;&gt;</span> coor
array([[ <span style="color: #666666">0.</span> ,  <span style="color: #666666">0.</span> ],
       [ <span style="color: #666666">0.5</span>,  <span style="color: #666666">0.</span> ],
       [ <span style="color: #666666">1.</span> ,  <span style="color: #666666">0.</span> ],
       [ <span style="color: #666666">0.</span> ,  <span style="color: #666666">0.5</span>],
       [ <span style="color: #666666">0.5</span>,  <span style="color: #666666">0.5</span>],
       [ <span style="color: #666666">1.</span> ,  <span style="color: #666666">0.5</span>],
       [ <span style="color: #666666">0.</span> ,  <span style="color: #666666">1.</span> ],
       [ <span style="color: #666666">0.5</span>,  <span style="color: #666666">1.</span> ],
       [ <span style="color: #666666">1.</span> ,  <span style="color: #666666">1.</span> ]])
</pre></div>
<p>
We see from this output that vertices are first numbered along \( y=0 \)
with increasing \( x \) coordinate, then along \( y=0.5 \), and so on.

<p>
Next we compute a function <code>u</code> on this mesh, e.g., the \( u=x+y \):

<p>

<!-- code=python (!bc pyshell) typeset with pygments style "default" -->
<div class="highlight" style="background: #f8f8f8"><pre style="line-height: 125%"><span style="color: #666666">&gt;&gt;&gt;</span> V <span style="color: #666666">=</span> FunctionSpace(mesh, <span style="color: #BA2121">&#39;Lagrange&#39;</span>, <span style="color: #666666">1</span>)
<span style="color: #666666">&gt;&gt;&gt;</span> u <span style="color: #666666">=</span> interpolate(Expression(<span style="color: #BA2121">&#39;x[0]+x[1]&#39;</span>), V)
<span style="color: #666666">&gt;&gt;&gt;</span> u_array <span style="color: #666666">=</span> u<span style="color: #666666">.</span>vector()<span style="color: #666666">.</span>array()
<span style="color: #666666">&gt;&gt;&gt;</span> u_array
array([ <span style="color: #666666">1.</span> ,  <span style="color: #666666">0.5</span>,  <span style="color: #666666">1.5</span>,  <span style="color: #666666">0.</span> ,  <span style="color: #666666">1.</span> ,  <span style="color: #666666">2.</span> ,  <span style="color: #666666">0.5</span>,  <span style="color: #666666">1.5</span>,  <span style="color: #666666">1.</span> ])
</pre></div>
<p>
We observe that <code>u_array[0]</code> is <em>not</em> the value of \( x+y \) at vertex number 0,
since this vertex has coordinates \( x=y=0 \). The numbering of the
degrees of freedom \( U_1,\ldots,U_{N} \) is obviously not the same as the
numbering of the vertices.

<p>
The vertex values of a <code>Function</code> object can be extracted by
<code>u.compute_vertex_values()</code>, which returns an array where element <code>i</code>
is the value of <code>u</code> at vertex <code>i</code>:

<p>

<!-- code=python (!bc pyshell) typeset with pygments style "default" -->
<div class="highlight" style="background: #f8f8f8"><pre style="line-height: 125%"><span style="color: #666666">&gt;&gt;&gt;</span> u_at_vertices <span style="color: #666666">=</span> u<span style="color: #666666">.</span>compute_vertex_values()
<span style="color: #666666">&gt;&gt;&gt;</span> <span style="color: #008000; font-weight: bold">for</span> i, x <span style="color: #AA22FF; font-weight: bold">in</span> <span style="color: #008000">enumerate</span>(coor):
<span style="color: #666666">...</span>     <span style="color: #008000; font-weight: bold">print</span>(<span style="color: #BA2121">&#39;vertex </span><span style="color: #BB6688; font-weight: bold">%d</span><span style="color: #BA2121">: u_at_vertices[</span><span style="color: #BB6688; font-weight: bold">%d</span><span style="color: #BA2121">]=</span><span style="color: #BB6688; font-weight: bold">%g</span><span style="color: #BB6622; font-weight: bold">\t</span><span style="color: #BA2121">u(</span><span style="color: #BB6688; font-weight: bold">%s</span><span style="color: #BA2121">)=</span><span style="color: #BB6688; font-weight: bold">%g</span><span style="color: #BA2121">&#39;</span> <span style="color: #666666">%</span>
<span style="color: #666666">...</span>           (i, i, u_at_vertices[i], x, u(x)))
vertex <span style="color: #666666">0</span>: u_at_vertices[<span style="color: #666666">0</span>]<span style="color: #666666">=0</span>	u([ <span style="color: #666666">0.</span>  <span style="color: #666666">0.</span>])<span style="color: #666666">=8.46545e-16</span>
vertex <span style="color: #666666">1</span>: u_at_vertices[<span style="color: #666666">1</span>]<span style="color: #666666">=0.5</span>	u([ <span style="color: #666666">0.5</span>  <span style="color: #666666">0.</span> ])<span style="color: #666666">=0.5</span>
vertex <span style="color: #666666">2</span>: u_at_vertices[<span style="color: #666666">2</span>]<span style="color: #666666">=1</span>	u([ <span style="color: #666666">1.</span>  <span style="color: #666666">0.</span>])<span style="color: #666666">=1</span>
vertex <span style="color: #666666">3</span>: u_at_vertices[<span style="color: #666666">3</span>]<span style="color: #666666">=0.5</span>	u([ <span style="color: #666666">0.</span>   <span style="color: #666666">0.5</span>])<span style="color: #666666">=0.5</span>
vertex <span style="color: #666666">4</span>: u_at_vertices[<span style="color: #666666">4</span>]<span style="color: #666666">=1</span>	u([ <span style="color: #666666">0.5</span>  <span style="color: #666666">0.5</span>])<span style="color: #666666">=1</span>
vertex <span style="color: #666666">5</span>: u_at_vertices[<span style="color: #666666">5</span>]<span style="color: #666666">=1.5</span>	u([ <span style="color: #666666">1.</span>   <span style="color: #666666">0.5</span>])<span style="color: #666666">=1.5</span>
vertex <span style="color: #666666">6</span>: u_at_vertices[<span style="color: #666666">6</span>]<span style="color: #666666">=1</span>	u([ <span style="color: #666666">0.</span>  <span style="color: #666666">1.</span>])<span style="color: #666666">=1</span>
vertex <span style="color: #666666">7</span>: u_at_vertices[<span style="color: #666666">7</span>]<span style="color: #666666">=1.5</span>	u([ <span style="color: #666666">0.5</span>  <span style="color: #666666">1.</span> ])<span style="color: #666666">=1.5</span>
vertex <span style="color: #666666">8</span>: u_at_vertices[<span style="color: #666666">8</span>]<span style="color: #666666">=2</span>	u([ <span style="color: #666666">1.</span>  <span style="color: #666666">1.</span>])<span style="color: #666666">=2</span>
</pre></div>
<p>
Alternatively, we can ask for the mapping from vertex numbering to degrees
of freedom numbering in the space \( V \):

<p>

<!-- code=text typeset with pygments style "default" -->
<div class="highlight" style="background: #f8f8f8"><pre style="line-height: 125%">v2d = vertex_to_dof_map(V)
</pre></div>
<p>
Now, <code>u_array[v2d[i]]</code> will give us the value of the
degree of freedom in <code>u</code> corresponding
to vertex <code>i</code> (<code>v2d[i]</code>). In particular, <code>u_array[v2d]</code> is an array
with all the elements in the same (vertex numbered) order as <code>coor</code>.
The inverse map, from degrees of freedom
number to vertex number is given by <code>dof_to_vertex_map(V)</code>, so
<code>coor[dof_to_vertex_map(V)]</code> results in an array of all the
coordinates in the same order as the degrees of freedom.

<p>
For Lagrange elements of degree larger than 1, there are degrees of
freedom (nodes) that do not correspond to vertices.
 There is no simple way of getting the
coordinates associated with the non-vertex degrees of freedom, so
if we want to write out the values of a finite element solution,
the following code snippet does the task at the vertices, and this
will work for all kinds of Lagrange elements.

<p>

<!-- code=python (!bc pycod) typeset with pygments style "default" -->
<div class="highlight" style="background: #f8f8f8"><pre style="line-height: 125%">u_at_vertices <span style="color: #666666">=</span> u<span style="color: #666666">.</span>compute_vertex_values()
<span style="color: #008000; font-weight: bold">for</span> i, x <span style="color: #AA22FF; font-weight: bold">in</span> <span style="color: #008000">enumerate</span>(coor):
    <span style="color: #008000; font-weight: bold">print</span>(<span style="color: #BA2121">&#39;u(</span><span style="color: #BB6688; font-weight: bold">%8g</span><span style="color: #BA2121">,</span><span style="color: #BB6688; font-weight: bold">%8g</span><span style="color: #BA2121">) = </span><span style="color: #BB6688; font-weight: bold">%g</span><span style="color: #BA2121">&#39;</span> <span style="color: #666666">%</span>
          (coor[i][<span style="color: #666666">0</span>], coor[i][<span style="color: #666666">1</span>], u_at_vertices[i]))
</pre></div>
<p>
The beginning of the output looks like this:

<p>

<!-- code=text (!bc dat) typeset with pygments style "default" -->
<div class="highlight" style="background: #f8f8f8"><pre style="line-height: 125%">u(       0,       0) = 1
u(0.166667,       0) = 1.02778
u(0.333333,       0) = 1.11111
u(     0.5,       0) = 1.25
u(0.666667,       0) = 1.44444
u(0.833333,       0) = 1.69444
u(       1,       0) = 2
</pre></div>
<p>
For Lagrange elements of degree higher than one, the vertices do not
correspond to all the nodal points and the <code>if</code>-test fails.

<p>
For verification purposes we want to compare the values of the
computed <code>u</code> at the nodes (given by <code>u_array</code>) with the exact
solution <code>u0</code> evaluated at the nodes.  The difference between the
computed and exact solution should be less than a small tolerance at
all the nodes. The <code>Expression</code> object <code>u0</code> can be evaluated
at any point <code>x</code> by calling <code>u0(x)</code>. Specifically,
<code>u0(coor[i])</code> returns the value of <code>u0</code> at the vertex or node
with global number <code>i</code>.

<p>
Alternatively, we can make a finite element field <code>u_e</code>, representing
the exact solution, whose values at the nodes are given by the
<code>u0</code> function. With mathematics, \( \uex = \sum_{j=1}^N  E_j\phi_j \), where
\( E_j=u_0(x_j,y_j) \), \( (x_j,y_j) \) being the coordinates of node number \( j \).
This process is known as interpolation.
FEniCS has a function for performing the operation:

<p>

<!-- code=python (!bc pycod) typeset with pygments style "default" -->
<div class="highlight" style="background: #f8f8f8"><pre style="line-height: 125%">u_e <span style="color: #666666">=</span> interpolate(u0, V)
</pre></div>
<p>
The maximum error can now be computed as

<p>

<!-- code=python (!bc pycod) typeset with pygments style "default" -->
<div class="highlight" style="background: #f8f8f8"><pre style="line-height: 125%">u_e_array <span style="color: #666666">=</span> u_e<span style="color: #666666">.</span>vector()<span style="color: #666666">.</span>array()
<span style="color: #008000; font-weight: bold">print</span>(<span style="color: #BA2121">&#39;Max error:&#39;</span>, numpy<span style="color: #666666">.</span>abs(u_e_array <span style="color: #666666">-</span> u_array)<span style="color: #666666">.</span>max())
</pre></div>
<p>
The value of the error should be at the level of the machine precision
(\( 10^{-16} \)).

<p>
To demonstrate the use of point evaluations of <code>Function</code> objects,
we write out the computed <code>u</code> at the center point
of the domain and compare it with the exact solution:

<p>

<!-- code=python (!bc pycod) typeset with pygments style "default" -->
<div class="highlight" style="background: #f8f8f8"><pre style="line-height: 125%">center <span style="color: #666666">=</span> (<span style="color: #666666">0.5</span>, <span style="color: #666666">0.5</span>)
<span style="color: #008000; font-weight: bold">print</span>(<span style="color: #BA2121">&#39;numerical u at the center point:&#39;</span>,  u(center))
<span style="color: #008000; font-weight: bold">print</span>(<span style="color: #BA2121">&#39;exact     u at the center point:&#39;</span>, u0(center))
</pre></div>
<p>
Trying a \( 3\times 3 \) mesh, the output from the
previous snippet becomes

<p>

<!-- code=text (!bc dat) typeset with pygments style "default" -->
<div class="highlight" style="background: #f8f8f8"><pre style="line-height: 125%">numerical u at the center point: [ 1.83333333]
exact     u at the center point: [ 1.75]
</pre></div>
<p>
The discrepancy is due to the fact that the center point is not a node
in this particular mesh, but a point in the interior of a cell,
and <code>u</code> varies linearly over the cell while
<code>u0</code> is a quadratic function.

<p>
We have seen how to extract the nodal values in a <code>numpy</code> array.
If desired, we can adjust the nodal values too. Say we want to
normalize the solution such that \( \max_j U_j = 1 \). Then we
must divide all \( U_j \) values
by \( \max_j U_j \). The following snippet performs the task:

<p>

<!-- code=python (!bc pycod) typeset with pygments style "default" -->
<div class="highlight" style="background: #f8f8f8"><pre style="line-height: 125%">max_u <span style="color: #666666">=</span> u_array<span style="color: #666666">.</span>max()
u_array <span style="color: #666666">/=</span> max_u
u<span style="color: #666666">.</span>vector()[:] <span style="color: #666666">=</span> u_array
u<span style="color: #666666">.</span>vector()<span style="color: #666666">.</span>set_local(u_array)  <span style="color: #408080; font-style: italic"># alternative</span>
<span style="color: #008000; font-weight: bold">print</span>(u<span style="color: #666666">.</span>vector()<span style="color: #666666">.</span>array())
</pre></div>
<p>
That is, we manipulate <code>u_array</code> as desired, and then we insert this
array into <code>u</code>'s <code>Vector</code> object.  The <code>/=</code> operator implies an
in-place modification of the object on the left-hand side: all
elements of the <code>u_array</code> are divided by the value <code>max_u</code>.
Alternatively, one could write <code>u_array = u_array/max_u</code>, which
implies creating a new array on the right-hand side and assigning this
array to the name <code>u_array</code>.

<p>
A call like <code>u.vector().array()</code> returns a copy of the data in
<code>u.vector()</code>. One must therefore never perform assignments like
<code>u.vector.array()[:] = ...</code>, but instead extract the <code>numpy</code> array
(i.e., a copy), manipulate it, and insert it back with <code>u.vector()[:]
= </code> or <code>u.set_local(...)</code>.
[[[

<p>
There is more mesh information to be gathered from a <code>mesh</code> object:

<ul>
  <li> <code>mesh.num_cells()</code> returns the number of cells (triangles)
    in the mesh,</li>
  <li> <code>mesh.num_vertices()</code> returns the number of vertices in
    the mesh (with our choice of linear Lagrange elements this equals the
    number of nodes, <code>len(u_array)</code>, or dimension of the space <code>V.dim()</code>),</li>
  <li> <code>mesh.cells()</code> returns the vertex numbers of the vertices in
    each cell as a <code>numpy</code> array with shape
    (<em>number of cells</em>, <em>number of vertices in a cell</em>),</li>
  <li> <code>mesh.hmin()</code> returns the minimum cell diameter (&quot;smallest cell&quot;),</li>
  <li> <code>mesh.hmax()</code> returns the maximum cell diameter (&quot;largest cell&quot;).</li>
</ul>

Writing <code>print(mesh)</code> dumps a short, pretty-print description
of the mesh (<code>print(mesh)</code> actually displays the result of <code>str(mesh)</code>,
which defines the pretty print):

<p>

<!-- code=text (!bc dat) typeset with pygments style "default" -->
<div class="highlight" style="background: #f8f8f8"><pre style="line-height: 125%">&lt;Mesh of topological dimension 2 (triangles) with
16 vertices and 18 cells, ordered&gt;
</pre></div>
<p>
All mesh objects are of type <code>Mesh</code> so typing the command
<code>pydoc dolfin.Mesh</code> in a terminal window will give a list
of methods (that is, functions in a class)
that can be called through any <code>Mesh</code> object. In fact,
<code>pydoc dolfin.X</code> shows the documentation of any DOLFIN name <code>X</code>.

<p>
All the code in this subsection can be found in the file <code>d4_p2D.py</code>
in the <code>stationary/poisson</code> directory.  We have commented out the
plotting statements in this version of the program, but if you want
plotting to happen, make sure that <code>interactive</code> is called at the very
end of the program.

<h2 id="tut:poisson:membrane">Solving a real physical problem</h2>

<p>
<!-- 2DO -->

<p>
<div class="alert alert-block alert-danger alert-text-normal"><b>Warning.</b>
The program example in this section relies on generating a mesh over
a circular disk. This must be done with a preprocessor.
</div>


<p>
Perhaps you are not particularly amazed by viewing the simple surface
of \( u \) in the test problem from the section <a href="#tut:poisson1:impl">Implementation</a>.
However, solving a real physical problem
with a more interesting and amazing solution on the screen is only a
matter of specifying a more exciting domain, boundary condition,
and/or right-hand side \( f \).

<p>
One possible physical problem regards the deflection \( D(x,y) \) of an
elastic circular membrane with radius \( R \), subject to a localized
perpendicular pressure force, modeled as a Gaussian function.  The
appropriate PDE model is

$$
\begin{equation}
-T\nabla^2 D = p(x,y)\quad\hbox{in }\Omega = \{ (x,y)\,|\, x^2+y^2\leq R\},
\tag{14}
\end{equation}
$$

with

$$
\begin{equation}
p(x,y) = {A\over 2\pi\sigma}\exp{\left(
- {1\over2}\left( {x-x_0\over\sigma}\right)^2
- {1\over2}\left( {y-y_0\over\sigma}\right)^2
\right)}\, .
\tag{15}
\end{equation}
$$

Here, \( T \) is the tension in the membrane (constant), \( p \) is the external
pressure load,
\( A \) the amplitude of the pressure, \( (x_0,y_0) \) the localization of
the Gaussian pressure function, and \( \sigma \) the "width" of this
function. The boundary of the membrane has no
deflection, implying \( D=0 \) as boundary condition.

<p>
For scaling and verification it is convenient to simplify the problem
to find an analytical solution. In the limit \( \sigma\rightarrow\infty \),
\( p\rightarrow A/(2\pi\sigma) \) (constant pressure throughout \( \Omega \)),
which allows us to integrate an axi-symmetric
version of the equation in the radial coordinate \( r\in [0,R] \) and
obtain \( D(r)=(r^2-R^2)A/(8\pi\sigma T) \). This result gives
a rough estimate of the characteristic size of the deflection:
\( |D(0)|=AR^2/(8\pi\sigma T) \), which can be used to scale the deflection.
With \( R \) as characteristic length scale, we can derive the equivalent
dimensionless problem on the unit circle,

$$
\begin{equation}
\tag{16}
-\nabla^2 w = f,
\end{equation}
$$

with \( w=0 \) on the boundary and with

$$
\begin{equation}
\tag{17}
f(x,y) = 4\exp{\left(
- \frac{1}{2}\left( \frac{Rx-x_0}{\sigma}\right)^2
- \frac{1}{2}\left( \frac{Ry-y_0}{\sigma}\right)^2
\right)}.
\end{equation}
$$

For notational convenience we have dropped introducing new symbols
for the scaled
coordinates in <a href="#mjx-eqn-17">(17)</a>.
Now \( D \) is related to \( w \) through \( D = AR^2w/(8\pi\sigma T) \).

<p>
Let us list the modifications of the
<code>d1_p2D.py</code> program that are needed to solve this membrane problem:

<ul>
  <li> Initialize \( T \), \( A \), \( R \), \( x_0 \), \( y_0 \), and \( \sigma \),</li>
  <li> create a mesh over the unit circle,</li>
  <li> make an expression object for the scaled pressure function \( f \),</li>
  <li> define the <code>a</code> and <code>L</code> formulas in the variational
    problem for \( w \) and compute the solution,</li>
  <li> plot the mesh, \( w \), and \( f \),</li>
  <li> write out the maximum real deflection \( D \).</li>
</ul>

Some suitable values of \( T \), \( A \), \( R \), \( x_0 \), \( y_0 \), and \( \sigma \) are

<p>

<!-- code=python (!bc pycod) typeset with pygments style "default" -->
<div class="highlight" style="background: #f8f8f8"><pre style="line-height: 125%">T <span style="color: #666666">=</span> <span style="color: #666666">10.0</span>  <span style="color: #408080; font-style: italic"># tension</span>
A <span style="color: #666666">=</span> <span style="color: #666666">1.0</span>   <span style="color: #408080; font-style: italic"># pressure amplitude</span>
R <span style="color: #666666">=</span> <span style="color: #666666">0.3</span>   <span style="color: #408080; font-style: italic"># radius of domain</span>
theta <span style="color: #666666">=</span> <span style="color: #666666">0.2</span>
x0 <span style="color: #666666">=</span> <span style="color: #666666">0.6*</span>R<span style="color: #666666">*</span>cos(theta)
y0 <span style="color: #666666">=</span> <span style="color: #666666">0.6*</span>R<span style="color: #666666">*</span>sin(theta)
sigma <span style="color: #666666">=</span> <span style="color: #666666">0.025</span>
</pre></div>
<p>
<!-- 2DO -->

<p>
<div class="alert alert-block alert-danger alert-text-normal"><b>Warning.</b>
Meshr must be used to create circle mesh.
</div>


<p>
A mesh over the unit circle can be created by

<p>

<!-- code=python (!bc pycod) typeset with pygments style "default" -->
<div class="highlight" style="background: #f8f8f8"><pre style="line-height: 125%">mesh <span style="color: #666666">=</span> CircleMesh(n)
</pre></div>
<p>
where <code>n</code> is the typical number of elements in the radial direction.

<p>
The function \( f \) is represented by an <code>Expression</code> object. There
are many physical parameters in the formula for \( f \) that enter the
expression string and these parameters must have their values set
by keyword arguments:

<p>

<!-- code=python (!bc pycod) typeset with pygments style "default" -->
<div class="highlight" style="background: #f8f8f8"><pre style="line-height: 125%">f <span style="color: #666666">=</span> Expression(<span style="color: #BA2121">&#39;4*exp(-0.5*(pow((R*x[0] - x0)/sigma, 2)) &#39;</span>
               <span style="color: #BA2121">&#39;     - 0.5*(pow((R*x[1] - y0)/sigma, 2)))&#39;</span>,
               R<span style="color: #666666">=</span>R, x0<span style="color: #666666">=</span>x0, y0<span style="color: #666666">=</span>y0, sigma<span style="color: #666666">=</span>sigma)
</pre></div>
<p>
The coordinates in <code>Expression</code> objects <em>must</em> be a vector
with indices 0, 1, and 2, and with the name <code>x</code>. Otherwise
we are free to introduce names of parameters as long as these are
given default values by keyword arguments. All the parameters
initialized by keyword arguments can at any time have their
values modified. For example, we may set

<p>

<!-- code=python (!bc pycod) typeset with pygments style "default" -->
<div class="highlight" style="background: #f8f8f8"><pre style="line-height: 125%">f<span style="color: #666666">.</span>sigma <span style="color: #666666">=</span> <span style="color: #666666">50</span>
f<span style="color: #666666">.</span>x0 <span style="color: #666666">=</span> <span style="color: #666666">0.3</span>
</pre></div>
<p>
It would be of interest to visualize \( f \) along with \( w \) so that we can
examine the pressure force and its response.  We must then transform
the formula (<code>Expression</code>) to a finite element function
(<code>Function</code>).  The most natural approach is to construct a finite
element function whose degrees of freedom (values at the nodes in this case) are
calculated from \( f \). That is, we interpolate \( f \) (see
the section <a href="#tut:poisson1:verify1">Examining the discrete solution</a>):

<p>

<!-- code=python (!bc pycod) typeset with pygments style "default" -->
<div class="highlight" style="background: #f8f8f8"><pre style="line-height: 125%">f <span style="color: #666666">=</span> interpolate(f, V)
</pre></div>
<p>
Calling <code>plot(f)</code> will produce a plot of \( f \). Note that the assignment
to <code>f</code> destroys the previous <code>Expression</code> object <code>f</code>, so if
it is of interest to still have access to this object, another name must be used
for the <code>Function</code> object returned by <code>interpolate</code>.

<p>
We need some evidence that the program works, and to this end we may
use the analytical solution listed above for the case
\( \sigma\rightarrow\infty \). In scaled coordinates the solution reads

$$ w_{\rm}(x,y) = 1-x^2-y^2 .$$

Practical values for an infinite \( \sigma \)
may be 50 or larger, and in such cases the program will report the
maximum deviation between the computed \( w \) and the (approximate) exact
\( w_{\rm e} \).

<p>
Note that the variational formulation remains the same as in the
program from the section <a href="#tut:poisson1:impl">Implementation</a>, except that \( u \) is
replaced by \( w \) and \( u_0=0 \).
The final program is found in the file <code>membrane1.py</code>, located
in the <code>stationary/poisson</code> directory, and also listed below.
We have inserted capabilities for iterative solution methods and
hence large meshes (the section <a href="#tut:poisson1:solve:prm">Controlling the solution process</a>),
used objects for the variational problem and solver
(the section <a href="#tut:poisson1:solver:problem">Linear variational problem and solver objects</a>), and made numerical
comparison of the numerical and (approximate) analytical solution
(the section <a href="#tut:poisson1:verify1">Examining the discrete solution</a>).

<p>

<!-- code=python (!bc pycod) typeset with pygments style "default" -->
<div class="highlight" style="background: #f8f8f8"><pre style="line-height: 125%"><span style="color: #008000; font-weight: bold">from</span> <span style="color: #0000FF; font-weight: bold">dolfin</span> <span style="color: #008000; font-weight: bold">import</span> <span style="color: #666666">*</span>
<span style="color: #008000; font-weight: bold">import</span> <span style="color: #0000FF; font-weight: bold">numpy</span>

<span style="color: #408080; font-style: italic"># This demo needs to be updated for the removal</span>
<span style="color: #408080; font-style: italic"># of CircleMesh from DOLFIN</span>
<span style="color: #008000">exit</span>(<span style="color: #666666">0</span>)

<span style="color: #408080; font-style: italic"># Set pressure function:</span>
T <span style="color: #666666">=</span> <span style="color: #666666">10.0</span>  <span style="color: #408080; font-style: italic"># tension</span>
A <span style="color: #666666">=</span> <span style="color: #666666">1.0</span>   <span style="color: #408080; font-style: italic"># pressure amplitude</span>
R <span style="color: #666666">=</span> <span style="color: #666666">0.3</span>   <span style="color: #408080; font-style: italic"># radius of domain</span>
theta <span style="color: #666666">=</span> <span style="color: #666666">0.2</span>
x0 <span style="color: #666666">=</span> <span style="color: #666666">0.6*</span>R<span style="color: #666666">*</span>cos(theta)
y0 <span style="color: #666666">=</span> <span style="color: #666666">0.6*</span>R<span style="color: #666666">*</span>sin(theta)
sigma <span style="color: #666666">=</span> <span style="color: #666666">0.025</span>
<span style="color: #408080; font-style: italic">#sigma = 50  # large value for verification</span>
n <span style="color: #666666">=</span> <span style="color: #666666">40</span>   <span style="color: #408080; font-style: italic"># approx no of elements in radial direction</span>
mesh <span style="color: #666666">=</span> CircleMesh(Point(<span style="color: #666666">0.0</span>, <span style="color: #666666">0.0</span>), <span style="color: #666666">1.0</span>, <span style="color: #666666">1.0/</span>n)
V <span style="color: #666666">=</span> FunctionSpace(mesh, <span style="color: #BA2121">&#39;Lagrange&#39;</span>, <span style="color: #666666">1</span>)

<span style="color: #408080; font-style: italic"># Define boundary condition w=0</span>

<span style="color: #008000; font-weight: bold">def</span> <span style="color: #0000FF">boundary</span>(x, on_boundary):
    <span style="color: #008000; font-weight: bold">return</span> on_boundary

bc <span style="color: #666666">=</span> DirichletBC(V, Constant(<span style="color: #666666">0.0</span>), boundary)

<span style="color: #408080; font-style: italic"># Define variational problem</span>
w <span style="color: #666666">=</span> TrialFunction(V)
v <span style="color: #666666">=</span> TestFunction(V)
a <span style="color: #666666">=</span> inner(nabla_grad(w), nabla_grad(v))<span style="color: #666666">*</span>dx
f <span style="color: #666666">=</span> Expression(<span style="color: #BA2121">&#39;4*exp(-0.5*(pow((R*x[0] - x0)/sigma, 2)) &#39;</span>
                     <span style="color: #BA2121">&#39;-0.5*(pow((R*x[1] - y0)/sigma, 2)))&#39;</span>,
               R<span style="color: #666666">=</span>R, x0<span style="color: #666666">=</span>x0, y0<span style="color: #666666">=</span>y0, sigma<span style="color: #666666">=</span>sigma)
L <span style="color: #666666">=</span> f<span style="color: #666666">*</span>v<span style="color: #666666">*</span>dx

<span style="color: #408080; font-style: italic"># Compute solution</span>
w <span style="color: #666666">=</span> Function(V)
problem <span style="color: #666666">=</span> LinearVariationalProblem(a, L, w, bc)
solver  <span style="color: #666666">=</span> LinearVariationalSolver(problem)
solver<span style="color: #666666">.</span>parameters[<span style="color: #BA2121">&#39;linear_solver&#39;</span>] <span style="color: #666666">=</span> <span style="color: #BA2121">&#39;cg&#39;</span>
solver<span style="color: #666666">.</span>parameters[<span style="color: #BA2121">&#39;preconditioner&#39;</span>] <span style="color: #666666">=</span> <span style="color: #BA2121">&#39;ilu&#39;</span>
solver<span style="color: #666666">.</span>solve()

<span style="color: #408080; font-style: italic"># Plot scaled solution, mesh and pressure</span>
plot(mesh, title<span style="color: #666666">=</span><span style="color: #BA2121">&#39;Mesh over scaled domain&#39;</span>)
plot(w, title<span style="color: #666666">=</span><span style="color: #BA2121">&#39;Scaled deflection&#39;</span>)
f <span style="color: #666666">=</span> interpolate(f, V)
plot(f, title<span style="color: #666666">=</span><span style="color: #BA2121">&#39;Scaled pressure&#39;</span>)

<span style="color: #408080; font-style: italic"># Find maximum real deflection</span>
max_w <span style="color: #666666">=</span> w<span style="color: #666666">.</span>vector()<span style="color: #666666">.</span>array()<span style="color: #666666">.</span>max()
max_D <span style="color: #666666">=</span> A<span style="color: #666666">*</span>max_w<span style="color: #666666">/</span>(<span style="color: #666666">8*</span>pi<span style="color: #666666">*</span>sigma<span style="color: #666666">*</span>T)
<span style="color: #008000; font-weight: bold">print</span>(<span style="color: #BA2121">&#39;Maximum real deflection is&#39;</span>, max_D)

<span style="color: #408080; font-style: italic"># Verification for &quot;flat&quot; pressure (large sigma)</span>
<span style="color: #008000; font-weight: bold">if</span> sigma <span style="color: #666666">&gt;=</span> <span style="color: #666666">50</span>:
    w_exact <span style="color: #666666">=</span> Expression(<span style="color: #BA2121">&#39;1 - x[0]*x[0] - x[1]*x[1]&#39;</span>)
    w_e <span style="color: #666666">=</span> interpolate(w_exact, V)
    w_e_array <span style="color: #666666">=</span> w_e<span style="color: #666666">.</span>vector()<span style="color: #666666">.</span>array()
    w_array <span style="color: #666666">=</span> w<span style="color: #666666">.</span>vector()<span style="color: #666666">.</span>array()
    diff_array <span style="color: #666666">=</span> numpy<span style="color: #666666">.</span>abs(w_e_array <span style="color: #666666">-</span> w_array)
    <span style="color: #008000; font-weight: bold">print</span>(<span style="color: #BA2121">&#39;Verification of the solution, max difference is </span><span style="color: #BB6688; font-weight: bold">%.4E</span><span style="color: #BA2121">&#39;</span> <span style="color: #666666">%</span> \ 
          diff_array<span style="color: #666666">.</span>max())

    <span style="color: #408080; font-style: italic"># Create finite element field over V and fill with error values</span>
    difference <span style="color: #666666">=</span> Function(V)
    difference<span style="color: #666666">.</span>vector()[:] <span style="color: #666666">=</span> diff_array
    plot(difference, title<span style="color: #666666">=</span><span style="color: #BA2121">&#39;Error field for sigma=</span><span style="color: #BB6688; font-weight: bold">%g</span><span style="color: #BA2121">&#39;</span> <span style="color: #666666">%</span> sigma)

<span style="color: #408080; font-style: italic"># Should be at the end</span>
interactive()
</pre></div>
<p>
Choosing a small width \( \sigma \) (say 0.01) and a location \( (x_0,y_0) \)
toward the circular boundary (say \( (0.6R\cos\theta, 0.6R\sin\theta) \)
for any \( \theta\in [0,2\pi] \)), may produce an exciting visual
comparison of \( w \) and \( f \) that demonstrates the very smoothed elastic
response to a peak force (or mathematically, the smoothing properties
of the inverse of the Laplace operator).  One needs to experiment with
the mesh resolution to get a smooth visual representation of&nbsp;\( f \).  You
are strongly encouraged to play around with the plots and different
mesh resolutions.

<h2 id="tut:quickviz">Quick visualization with VTK</h2>

<p>
As we go along with examples it is fun to play around with
<code>plot</code> commands and visualize what is computed. This section explains
some useful visualization features.

<p>
The <code>plot</code> command applies the VTK package to visualize finite element
functions in a very quick and simple way.  The command is ideal for
debugging, teaching, and initial scientific investigations.  The
visualization can be interactive, or you can steer and automate it
through program statements.  More advanced and professional
visualizations are usually better created with advanced tools like
Mayavi, ParaView, or VisIt.

<p>
We have made a program <code>membrane1v.py</code> for the membrane deflection
problem in the section <a href="#tut:poisson:membrane">Solving a real physical problem</a> and added various
demonstrations of plotting capabilities. You are encouraged to play around with
<code>membrane1v.py</code> and modify the code as you read about various features.

<p>
The <code>plot</code> function can take additional arguments, such as
a title of the plot, or a specification of a wireframe plot (elevated mesh)
instead of a colored surface plot:

<p>

<!-- code=python (!bc pycod) typeset with pygments style "default" -->
<div class="highlight" style="background: #f8f8f8"><pre style="line-height: 125%">plot(mesh, title<span style="color: #666666">=</span><span style="color: #BA2121">&#39;Finite element mesh&#39;</span>)
plot(w, wireframe<span style="color: #666666">=</span><span style="color: #008000">True</span>, title<span style="color: #666666">=</span><span style="color: #BA2121">&#39;solution&#39;</span>)
</pre></div>
<p>
The left mouse button is used to rotate the surface, while the right
button can zoom the image in and out.
Point the mouse to the <code>Help</code> text down in the lower left corner to
get a list of all the keyboard commands that are available.
For example,

<ul>
 <li> pressing <code>m</code> turns visualization of the mesh on and off,</li>
 <li> pressing <code>b</code> turns on and off a bounding box,</li>
 <li> pressing <code>p</code> dumps the plot to a PNG file,</li>
 <li> pressing <code>P</code> dumps the plot to a PDF file,</li>
 <li> pressing `Ctrl +' stretches the surface in the \( z \) direction,</li>
 <li> pressing `Ctrl -' shrinks++ the surface in the \( z \) direction,</li>
 <li> pressing `Ctrl w' closes the plot window,</li>
 <li> pressing `Ctrl q' closes all plot windows.</li>
</ul>

The plots created by pressing <code>p</code> or <code>P</code> are stored in files with
names <code>dolfin_plot_X.png</code> or <code>dolfin_plot_X.pdf</code>,
where <code>X</code> is an integer that is increase by one from the last plot
that was made. The file stem <code>dolfin_plot_</code> can be set to something
more suitable through the <code>prefix</code> keyword argument to <code>plot</code>,
for instance, <code>plot(f, prefix='pressure')</code>.

<p>
The <code>plot</code> function takes several other keyword arguments:

<p>

<!-- code=python (!bc pycod) typeset with pygments style "default" -->
<div class="highlight" style="background: #f8f8f8"><pre style="line-height: 125%">viz_w <span style="color: #666666">=</span> plot(w,
             wireframe<span style="color: #666666">=</span><span style="color: #008000">False</span>,
             title<span style="color: #666666">=</span><span style="color: #BA2121">&#39;Scaled membrane deflection&#39;</span>,
             rescale<span style="color: #666666">=</span><span style="color: #008000">False</span>,
             axes<span style="color: #666666">=</span><span style="color: #008000">True</span>,
             )

viz_w<span style="color: #666666">.</span>elevate(<span style="color: #666666">-65</span>) <span style="color: #408080; font-style: italic"># tilt camera -65 degrees (latitude dir)</span>
viz_w<span style="color: #666666">.</span>set_min_max(<span style="color: #666666">0</span>, <span style="color: #666666">0.5*</span>max_w)
viz_w<span style="color: #666666">.</span>update(w)    <span style="color: #408080; font-style: italic"># bring settings above into action</span>
</pre></div>
<p>
Figure <a href="#tut:poisson:2D:fig1">2</a> shows the resulting scalar surface.
<!-- 2DO: needs to be updated, the plot function takes other arguments now -->

<p>
By grabbing the plotting object created by the <code>plot</code> function we can
create a PNG and PDF plot in the program:

<p>

<!-- code=python (!bc pycod) typeset with pygments style "default" -->
<div class="highlight" style="background: #f8f8f8"><pre style="line-height: 125%">viz_w<span style="color: #666666">.</span>write_png(<span style="color: #BA2121">&#39;membrane_deflection&#39;</span>)
viz_w<span style="color: #666666">.</span>write_pdf(<span style="color: #BA2121">&#39;tmp&#39;</span>)
<span style="color: #408080; font-style: italic"># Rotate pdf file (right) from landscape to portrait</span>
<span style="color: #008000; font-weight: bold">import</span> <span style="color: #0000FF; font-weight: bold">os</span>
os<span style="color: #666666">.</span>system(<span style="color: #BA2121">&#39;pdftk tmp.pdf cat 1-endR output membrane_deflection.pdf&#39;</span>)
</pre></div>
<p>
<!-- 2DO: make pdf and png plots and pdflatex -->

<p>
<center> <!-- figure label: --> <div id="tut:poisson:2D:fig1"></div> <!-- FIGURE -->
<hr class="figure">
<center><p class="caption">Figure 2:  Plot of the deflection of a membrane.  <!-- caption label: tut:poisson:2D:fig1 --> </p></center>
<p><img src="fig/membrane_deflection.png" align="bottom" width=480></p>
</center>

<h2 id="tut:poisson:gradu">Computing derivatives</h2>

<p>
In Poisson and many other problems the gradient of the solution is
of interest. The computation is in principle simple:
since
\( u = \sum_{j=1}^N U_j \phi_j \), we have that

$$
\begin{equation*}
\nabla u = \sum_{j=1}^N U_j \nabla \phi_j\tp
\end{equation*}
$$

Given the solution variable <code>u</code> in the program, its gradient is
obtained by <code>grad(u)</code> or <code>nabla_grad(u)</code>.
However, the gradient of a piecewise continuous
finite element scalar field
is a discontinuous vector field
since the \( \phi_j \) has discontinuous derivatives at the boundaries of
the cells. For example, using Lagrange elements of degree 1, \( u \) is
linear over each cell, and the numerical \( \nabla u \) becomes a piecewise
constant vector field. On the contrary,
the exact gradient is continuous.
For visualization and data analysis purposes
we often want the computed
gradient to be a continuous vector field. Typically,
we want each component of \( \nabla u \) to be represented in the same
way as \( u \) itself. To this end, we can project the components
of \( \nabla u \) onto the
same function space as we used for \( u \).
This means that we solve \( w = \nabla u \) approximately by a finite element
method, using the same elements for the components of
\( w \) as we used for \( u \). This process is known as <em>projection</em>.
Looking at the component \( \partial
u/\partial x \) of the gradient, we project the (discrete) derivative
\( \sum_jU_j{\partial \phi_j/\partial x} \) onto a function space
with basis \( \phi_1,\phi_2,\ldots \) such that the derivative in
this space is expressed by the standard sum \( \sum_j\bar U_j \phi_j \),
for suitable (new) coefficients \( \bar U_j \).

<p>
The variational problem for \( w \) reads: find  \( w\in \Vg \) such that

$$
\begin{equation}
a(w, v) = L(v)\quad\forall v\in \hat{\Vg},
\tag{18}
\end{equation}
$$

where

$$
\begin{align}
a(w, v) &= \int_\Omega w\cdot v \dx,
\tag{19}\\ 
L(v) &= \int_\Omega \nabla u\cdot v \dx\tp
\tag{20}
\end{align}
$$

The function spaces \( \Vg \) and \( \hat{\Vg} \) (with the superscript
g denoting "gradient") are
vector versions of the function space for \( u \), with
boundary conditions removed (if \( V \) is the
space we used for \( u \), with no restrictions
on boundary values, \( \Vg = \hat{\Vg} = [V]^d \), where
\( d \) is the number of space dimensions).
For example, if we used piecewise linear functions on the mesh to
approximate \( u \), the variational problem for \( w \) corresponds to
approximating each component field of \( w \) by piecewise linear functions.

<p>
The variational problem for the vector field
\( w \), called <code>grad_u</code> in the code, is easy to solve in FEniCS:

<p>

<!-- code=python (!bc pycod) typeset with pygments style "default" -->
<div class="highlight" style="background: #f8f8f8"><pre style="line-height: 125%">V_g <span style="color: #666666">=</span> VectorFunctionSpace(mesh, <span style="color: #BA2121">&#39;Lagrange&#39;</span>, <span style="color: #666666">1</span>)
w <span style="color: #666666">=</span> TrialFunction(V_g)
v <span style="color: #666666">=</span> TestFunction(V_g)

a <span style="color: #666666">=</span> inner(w, v)<span style="color: #666666">*</span>dx
L <span style="color: #666666">=</span> inner(grad(u), v)<span style="color: #666666">*</span>dx
grad_u <span style="color: #666666">=</span> Function(V_g)
solve(a <span style="color: #666666">==</span> L, grad_u)

plot(grad_u, title<span style="color: #666666">=</span><span style="color: #BA2121">&#39;grad(u)&#39;</span>)
</pre></div>
<p>
The boundary condition argument to <code>solve</code> is dropped since there are
no essential boundary conditions in this problem.
The new thing is basically that we work with a <code>VectorFunctionSpace</code>,
since the unknown is now a vector field, instead of the
<code>FunctionSpace</code> object for scalar fields.
Figure <a href="#tut:poisson:2D:fig:ex1:gradu">3</a> shows
example of how such a vector field is visualized.

<p>
<center> <!-- figure label: --> <div id="tut:poisson:2D:fig:ex1:gradu"></div> <!-- FIGURE -->
<hr class="figure">
<center><p class="caption">Figure 3:  Example of visualizing the vector field \( \nabla u \) by arrows at the nodes.  <!-- caption label: tut:poisson:2D:fig:ex1:gradu --> </p></center>
<p><img src="fig/ex1_gradu.png" align="bottom" width=480></p>
</center>

<p>
The scalar component fields of the gradient
can be extracted as separate fields and, e.g., visualized:

<p>

<!-- code=python (!bc pycod) typeset with pygments style "default" -->
<div class="highlight" style="background: #f8f8f8"><pre style="line-height: 125%">grad_u_x, grad_u_y <span style="color: #666666">=</span> grad_u<span style="color: #666666">.</span>split(deepcopy<span style="color: #666666">=</span><span style="color: #008000">True</span>)  <span style="color: #408080; font-style: italic"># extract components</span>
plot(grad_u_x, title<span style="color: #666666">=</span><span style="color: #BA2121">&#39;x-component of grad(u)&#39;</span>)
plot(grad_u_y, title<span style="color: #666666">=</span><span style="color: #BA2121">&#39;y-component of grad(u)&#39;</span>)
</pre></div>
<p>
The <code>deepcopy=True</code> argument signifies a <em>deep copy</em>, which is
a general term in computer science implying that a copy of the data is
returned. (The opposite, <code>deepcopy=False</code>,
means a <em>shallow copy</em>, where
the returned objects are just pointers to the original data.)

<p>
The <code>grad_u_x</code> and <code>grad_u_y</code> variables behave as
<code>Function</code> objects. In particular, we can extract the underlying
arrays of nodal values by

<p>

<!-- code=python (!bc pycod) typeset with pygments style "default" -->
<div class="highlight" style="background: #f8f8f8"><pre style="line-height: 125%">grad_u_x_array <span style="color: #666666">=</span> grad_u_x<span style="color: #666666">.</span>vector()<span style="color: #666666">.</span>array()
grad_u_y_array <span style="color: #666666">=</span> grad_u_y<span style="color: #666666">.</span>vector()<span style="color: #666666">.</span>array()
</pre></div>
<p>
The degrees of freedom of the <code>grad_u</code> vector field can also be
reached by

<p>

<!-- code=python (!bc pycod) typeset with pygments style "default" -->
<div class="highlight" style="background: #f8f8f8"><pre style="line-height: 125%">grad_u_array <span style="color: #666666">=</span> grad_u<span style="color: #666666">.</span>vector()<span style="color: #666666">.</span>array()
</pre></div>
<p>
but this is a flat <code>numpy</code> array where the degrees of freedom
for the \( x \) component of the gradient is stored in the first part, then the
degrees of freedom of the \( y \) component, and so on.

<p>
The program <code>d5_p2D.py</code> extends the
code <code>d5_p2D.py</code> from the section <a href="#tut:poisson1:verify1">Examining the discrete solution</a>
with computations and visualizations of the gradient.
Examining the arrays <code>grad_u_x_array</code>
and <code>grad_u_y_array</code>, or looking at the plots of
<code>grad_u_x</code> and
<code>grad_u_y</code>, quickly reveals that
the computed <code>grad_u</code> field does not equal the exact
gradient \( (2x, 4y) \) in this particular test problem where \( u=1+x^2+2y^2 \).
There are inaccuracies at the boundaries, arising from the
approximation problem for \( w \). Increasing the mesh resolution shows,
however, that the components of the gradient vary linearly as
\( 2x \) and \( 4y \) in
the interior of the mesh (i.e., as soon as we are one element away from
the boundary). See the section <a href="#tut:quickviz">Quick visualization with VTK</a> for illustrations of
this phenomenon.

<p>
Projecting some function onto some space is a very common
operation in finite element programs. The manual steps in this process
have therefore been collected in a utility function <code>project(q, W)</code>,
which returns the projection of some <code>Function</code> or <code>Expression</code> object
named <code>q</code> onto the <code>FunctionSpace</code> or <code>VectorFunctionSpace</code> named <code>W</code>.
Specifically, the previous code for
projecting each component of <code>grad(u)</code> onto
the same space that we use for <code>u</code>, can now be done by a one-line call

<p>

<!-- code=python (!bc pycod) typeset with pygments style "default" -->
<div class="highlight" style="background: #f8f8f8"><pre style="line-height: 125%">grad_u <span style="color: #666666">=</span> project(grad(u), VectorFunctionSpace(mesh, <span style="color: #BA2121">&#39;Lagrange&#39;</span>, <span style="color: #666666">1</span>))
</pre></div>
<p>
The applications of projection are many, including turning discontinuous
gradient fields into continuous ones, comparing higher- and lower-order
function approximations, and transforming a higher-order finite element
solution down to a piecewise linear field, which is required by many
visualization packages.

<h2 id="tut:possion:2D:varcoeff">A variable-coefficient poisson problem</h2>

<p>
Suppose we have a variable coefficient \( p(x,y) \) in the Laplace operator,
as in the boundary-value problem

$$
\begin{equation} \tag{21}
  \begin{split}
    - \nabla\cdot \left\lbrack
p(x,y)\nabla u(x,y)\right\rbrack &= f(x,y) \quad \mbox{in } \Omega,
    \\ 
    u(x,y) &= u_0(x,y) \quad \mbox{on}\  \partial\Omega\tp
  \end{split}
\end{equation}
$$

We shall quickly demonstrate that this simple extension of our model
problem only requires an equally simple extension of the FEniCS program.

<p>
Let us continue to use our favorite solution \( u(x,y)=1+x^2+2y^2 \) and
then prescribe \( p(x,y)=x+y \). It follows that
\( u_0(x,y) = 1 + x^2 + 2y^2 \) and \( f(x,y)=-8x-10y \).

<p>
What are the modifications we need to do in the <code>d4_p2D.py</code> program
from the section <a href="#tut:poisson1:verify1">Examining the discrete solution</a>?

<ul>
  <li> <code>f</code> must be an <code>Expression</code> since it is no longer a constant,</li>
  <li> a new <code>Expression p</code> must be defined for the variable coefficient,</li>
  <li> the variational problem is slightly changed.</li>
</ul>

First we address the modified variational problem. Multiplying
the PDE by a test function \( v \) and
integrating by parts now results
in

$$
\begin{equation*}
\int_\Omega p\nabla u\cdot\nabla v \dx -
\int_{\partial\Omega} p{\partial u\over
\partial n}v \ds = \int_\Omega fv \dx\tp
\end{equation*}
$$

The function spaces for \( u \) and \( v \) are the same as in
the section <a href="#tut:poisson1:varform">Variational formulation</a>, implying that the boundary integral
vanishes since \( v=0 \) on \( \partial\Omega \) where we have Dirichlet conditions.
The weak form \( a(u,v)=L(v) \) then has

$$
\begin{align}
a(u,v) &= \int_\Omega p\nabla u\cdot\nabla v \dx,
\tag{22}\\ 
L(v) &= \int_\Omega fv \dx\tp
\tag{23}
\end{align}
$$

In the code from the section <a href="#tut:poisson1:impl">Implementation</a> we must replace

<p>

<!-- code=python (!bc pycod) typeset with pygments style "default" -->
<div class="highlight" style="background: #f8f8f8"><pre style="line-height: 125%">a <span style="color: #666666">=</span> inner(nabla_grad(u), nabla_grad(v))<span style="color: #666666">*</span>dx
</pre></div>
<p>
by

<p>

<!-- code=python (!bc pycod) typeset with pygments style "default" -->
<div class="highlight" style="background: #f8f8f8"><pre style="line-height: 125%">a <span style="color: #666666">=</span> p<span style="color: #666666">*</span>inner(nabla_grad(u), nabla_grad(v))<span style="color: #666666">*</span>dx
</pre></div>
<p>
The definitions of <code>p</code> and <code>f</code> read

<p>

<!-- code=python (!bc pycod) typeset with pygments style "default" -->
<div class="highlight" style="background: #f8f8f8"><pre style="line-height: 125%">p <span style="color: #666666">=</span> Expression(<span style="color: #BA2121">&#39;x[0] + x[1]&#39;</span>)
f <span style="color: #666666">=</span> Expression(<span style="color: #BA2121">&#39;-8*x[0] - 10*x[1]&#39;</span>)
</pre></div>
<p>
No additional modifications are necessary. The complete code can be
found in the file <code>vcp2D.py</code> (variable-coefficient Poisson problem in 2D).
You can run it and confirm
that it recovers the exact \( u \) at the nodes.

<p>
The flux \( -p\nabla u \) may be of particular interest in
variable-coefficient Poisson problems as it often has an interesting
physical significance. As explained in the section <a href="#tut:poisson:gradu">Computing derivatives</a>,
we normally want the piecewise discontinuous flux or gradient to be
approximated by a continuous vector field, using the same elements as
used for the numerical solution \( u \). The approximation now consists of
solving \( w = -p\nabla u \) by a finite element method: find \( w\in \Vg \)
such that

$$
\begin{equation}
a(w, v) = L(v)\quad\forall v\in \hat{\Vg},
\tag{24}
\end{equation}
$$

where

$$
\begin{align}
a(w, v) &= \int_\Omega w\cdot v \dx,
\tag{25}\\ 
L(v) &= \int_\Omega (-p \nabla u)\cdot v \dx\tp
\tag{26}
\end{align}
$$

This problem is identical to the one in the section <a href="#tut:poisson:gradu">Computing derivatives</a>,
except that \( p \) enters the integral in \( L \).

<p>
The relevant Python statements for computing the flux field take the form

<p>

<!-- code=python (!bc pycod) typeset with pygments style "default" -->
<div class="highlight" style="background: #f8f8f8"><pre style="line-height: 125%">V_g <span style="color: #666666">=</span> VectorFunctionSpace(mesh, <span style="color: #BA2121">&#39;Lagrange&#39;</span>, <span style="color: #666666">1</span>)
w <span style="color: #666666">=</span> TrialFunction(V_g)
v <span style="color: #666666">=</span> TestFunction(V_g)

a <span style="color: #666666">=</span> inner(w, v)<span style="color: #666666">*</span>dx
L <span style="color: #666666">=</span> inner(<span style="color: #666666">-</span>p<span style="color: #666666">*</span>grad(u), v)<span style="color: #666666">*</span>dx
flux <span style="color: #666666">=</span> Function(V_g)
solve(a <span style="color: #666666">==</span> L, flux)
</pre></div>
<p>
The following call to <code>project</code> is equivalent to the above statements:

<p>

<!-- code=python (!bc pycod) typeset with pygments style "default" -->
<div class="highlight" style="background: #f8f8f8"><pre style="line-height: 125%">flux <span style="color: #666666">=</span> project(<span style="color: #666666">-</span>p<span style="color: #666666">*</span>grad(u),
               VectorFunctionSpace(mesh, <span style="color: #BA2121">&#39;Lagrange&#39;</span>, <span style="color: #666666">1</span>))
</pre></div>
<p>
Plotting the flux vector field is naturally as easy as plotting
the gradient (see the section <a href="#tut:poisson:gradu">Computing derivatives</a>):

<p>

<!-- code=python (!bc pycod) typeset with pygments style "default" -->
<div class="highlight" style="background: #f8f8f8"><pre style="line-height: 125%">plot(flux, title<span style="color: #666666">=</span><span style="color: #BA2121">&#39;flux field&#39;</span>)

flux_x, flux_y <span style="color: #666666">=</span> flux<span style="color: #666666">.</span>split(deepcopy<span style="color: #666666">=</span><span style="color: #008000">True</span>)  <span style="color: #408080; font-style: italic"># extract components</span>
plot(flux_x, title<span style="color: #666666">=</span><span style="color: #BA2121">&#39;x-component of flux (-p*grad(u))&#39;</span>)
plot(flux_y, title<span style="color: #666666">=</span><span style="color: #BA2121">&#39;y-component of flux (-p*grad(u))&#39;</span>)
</pre></div>
<p>
For data analysis of the nodal values of the flux field we can
grab the underlying <code>numpy</code> arrays:

<p>

<!-- code=python (!bc pycod) typeset with pygments style "default" -->
<div class="highlight" style="background: #f8f8f8"><pre style="line-height: 125%">flux_x_array <span style="color: #666666">=</span> flux_x<span style="color: #666666">.</span>vector()<span style="color: #666666">.</span>array()
flux_y_array <span style="color: #666666">=</span> flux_y<span style="color: #666666">.</span>vector()<span style="color: #666666">.</span>array()
</pre></div>
<p>
The program <code>vcp2D.py</code> contains in addition some plots,
including a curve plot
comparing <code>flux_x</code> and the exact counterpart along the line \( y=1/2 \).
The associated programming details related to this visualization
are explained in the section <a href="#tut:structviz">Visualization of structured mesh data</a>.

<h2 id="tut:poisson1:functionals">Computing functionals</h2>

<p>
After the solution \( u \) of a PDE is computed, we occasionally want to compute
functionals of \( u \), for example,

$$
\begin{equation}
{1\over2}||\nabla u||^2 \equiv {1\over2}\int_\Omega \nabla u\cdot \nabla u \dx,
\tag{27}
\end{equation}
$$

which often reflects some energy quantity.
Another frequently occurring functional is the error

$$
\begin{equation}
||\uex-u|| = \left(\int_\Omega (\uex-u)^2 \dx\right)^{1/2},
\tag{28}
\end{equation}
$$

where \( u_{\rm e} \) is the exact solution. The error
is of particular interest when studying convergence properties.
Sometimes the interest concerns the flux out of a part \( \Gamma \) of
the boundary \( \partial\Omega \),

$$
\begin{equation}
F = -\int_\Gamma p\nabla u\cdot\normalvec \ds,
\tag{29}
\end{equation}
$$

where \( \normalvec \) is an outward unit normal at \( \Gamma \) and \( p \) is a
coefficient (see the problem in the section <a href="#tut:possion:2D:varcoeff">A variable-coefficient poisson problem</a>
for a specific example).
All these functionals are easy to compute with FEniCS, and this section
describes how it can be done.

<p>
<b>Energy Functional.</b>
The integrand of the
energy functional
<a href="#mjx-eqn-27">(27)</a>
is described in the UFL language in the same manner as we describe
weak forms:

<p>

<!-- code=python (!bc pycod) typeset with pygments style "default" -->
<div class="highlight" style="background: #f8f8f8"><pre style="line-height: 125%">energy <span style="color: #666666">=</span> <span style="color: #666666">0.5*</span>inner(grad(u), grad(u))<span style="color: #666666">*</span>dx
E <span style="color: #666666">=</span> assemble(energy)
</pre></div>
<p>
The <code>assemble</code> call performs the integration.
It is possible to restrict the integration to subdomains, or parts
of the boundary, by using
a mesh function to mark the subdomains as explained in
the section <a href="._ftut006.html#tut:poisson:mat:neumann">Multiple Neumann, Robin, and Dirichlet condition</a>.
The program <code>membrane2.py</code> carries out the computation of
the elastic energy

$$
\begin{equation*}
{1\over2}||T\nabla D||^2 = {1\over2}\left({AR\over 8\pi\sigma}\right)^2
||\nabla w||^2
\end{equation*}
$$

in the membrane problem from the section <a href="#tut:poisson:membrane">Solving a real physical problem</a>.

<p>
<b>Convergence Estimation.</b>
To illustrate error computations and convergence of finite element
solutions, we modify the <code>d5_p2D.py</code> program from
the section <a href="#tut:poisson:gradu">Computing derivatives</a> and specify a more complicated solution,

$$
\begin{equation*}
u(x,y) = \sin(\omega\pi x)\sin(\omega\pi y)
\end{equation*}
$$

on the unit square.
This choice implies \( f(x,y)=2\omega^2\pi^2 u(x,y) \).
With \( \omega \) restricted to an integer
it follows that \( u_0=0 \).

<p>
We need to define the
appropriate boundary conditions, the exact solution, and the \( f \) function
in the code:

<p>

<!-- code=python (!bc pycod) typeset with pygments style "default" -->
<div class="highlight" style="background: #f8f8f8"><pre style="line-height: 125%"><span style="color: #008000; font-weight: bold">def</span> <span style="color: #0000FF">boundary</span>(x, on_boundary):
    <span style="color: #008000; font-weight: bold">return</span> on_boundary

bc <span style="color: #666666">=</span> DirichletBC(V, Constant(<span style="color: #666666">0.0</span>), boundary)

omega <span style="color: #666666">=</span> <span style="color: #666666">1.0</span>
u_e <span style="color: #666666">=</span> Expression(<span style="color: #BA2121">&#39;sin(omega*pi*x[0])*sin(omega*pi*x[1])&#39;</span>,
                 omega<span style="color: #666666">=</span>omega)

f <span style="color: #666666">=</span> <span style="color: #666666">2*</span>pi<span style="color: #666666">**2*</span>omega<span style="color: #666666">**2*</span>u_e
</pre></div>
<p>
The computation of
\( \left(\int_\Omega (u_e-u)^2 \dx\right)^{1/2} \)
can be done by

<p>

<!-- code=python (!bc pycod) typeset with pygments style "default" -->
<div class="highlight" style="background: #f8f8f8"><pre style="line-height: 125%">error <span style="color: #666666">=</span> (u <span style="color: #666666">-</span> u_e)<span style="color: #666666">**2*</span>dx
E <span style="color: #666666">=</span> sqrt(<span style="color: #008000">abs</span>(assemble(error)))
</pre></div>
<p>
Here, <code>u_e</code> will be interpolated onto
the function space <code>V</code>. This implies that the exact solution used in
the integral will vary linearly over
the cells, and not as a sine function,
if <code>V</code> corresponds to linear Lagrange elements.
This situation may yield a smaller error <code>u - u_e</code> than what is actually true.

<p>
Sometimes, for very small error values, the result of <code>assemble(error)</code>
can be a (very small) negative number,
so we have used <code>abs</code> in the expression for <code>E</code> above to ensure a positive
value for the <code>sqrt</code> function.

<p>
More accurate representation of the exact solution is easily achieved
by interpolating the formula onto a space defined by
higher-order elements, say of third degree:

<p>

<!-- code=python (!bc pycod) typeset with pygments style "default" -->
<div class="highlight" style="background: #f8f8f8"><pre style="line-height: 125%">Ve <span style="color: #666666">=</span> FunctionSpace(mesh, <span style="color: #BA2121">&#39;Lagrange&#39;</span>, degree<span style="color: #666666">=3</span>)
u_e_Ve <span style="color: #666666">=</span> interpolate(u_e, Ve)
error <span style="color: #666666">=</span> (u <span style="color: #666666">-</span> u_e_Ve)<span style="color: #666666">**2*</span>dx
E <span style="color: #666666">=</span> sqrt(assemble(error))
</pre></div>
<p>
To achieve complete mathematical
control of which function space the computations are carried out in,
we can explicitly interpolate <code>u</code> to the same space:

<p>

<!-- code=python (!bc pycod) typeset with pygments style "default" -->
<div class="highlight" style="background: #f8f8f8"><pre style="line-height: 125%">u_Ve <span style="color: #666666">=</span> interpolate(u, Ve)
error <span style="color: #666666">=</span> (u_Ve <span style="color: #666666">-</span> u_e_Ve)<span style="color: #666666">**2*</span>dx
</pre></div>
<p>
The square in the expression for <code>error</code> will be expanded and lead
to a lot of terms that almost cancel when the error is small, with the
potential of introducing significant round-off errors.
The function <code>errornorm</code> is available for avoiding this effect
by first interpolating <code>u</code> and <code>u_e</code> to a space with
higher-order elements, then subtracting the degrees of freedom, and
then performing the integration of the error field. The usage is simple:

<p>

<!-- code=python (!bc pycod) typeset with pygments style "default" -->
<div class="highlight" style="background: #f8f8f8"><pre style="line-height: 125%">E <span style="color: #666666">=</span> errornorm(u_e, u, normtype<span style="color: #666666">=</span><span style="color: #BA2121">&#39;L2&#39;</span>, degree<span style="color: #666666">=3</span>)
</pre></div>
<p>
It is illustrative to look at the short implementation of <code>errornorm</code>:

<p>

<!-- code=python (!bc pycod) typeset with pygments style "default" -->
<div class="highlight" style="background: #f8f8f8"><pre style="line-height: 125%"><span style="color: #008000; font-weight: bold">def</span> <span style="color: #0000FF">errornorm</span>(u_e, u, Ve):
    u_Ve <span style="color: #666666">=</span> interpolate(u, Ve)
    u_e_Ve <span style="color: #666666">=</span> interpolate(u_e, Ve)
    e_Ve <span style="color: #666666">=</span> Function(Ve)
    <span style="color: #408080; font-style: italic"># Subtract degrees of freedom for the error field</span>
    e_Ve<span style="color: #666666">.</span>vector()[:] <span style="color: #666666">=</span> u_e_Ve<span style="color: #666666">.</span>vector()<span style="color: #666666">.</span>array() <span style="color: #666666">-</span> \ 
                       u_Ve<span style="color: #666666">.</span>vector()<span style="color: #666666">.</span>array()
    error <span style="color: #666666">=</span> e_Ve<span style="color: #666666">**2*</span>dx
    <span style="color: #008000; font-weight: bold">return</span> sqrt(assemble(error))
</pre></div>
<p>
The <code>errornorm</code> procedure turns out to be identical to computing
the expression <code>(u_e - u)**2*dx</code> directly in
the present test case.

<p>
Sometimes it is of interest to compute the error of the
gradient field: \( ||\nabla (u-\uex)|| \)
(often referred to as the \( H^1 \) seminorm of the error).
Given the error field <code>e_Ve</code> above, we simply write

<p>

<!-- code=python (!bc pycod) typeset with pygments style "default" -->
<div class="highlight" style="background: #f8f8f8"><pre style="line-height: 125%">H1seminorm <span style="color: #666666">=</span> sqrt(assemble(inner(grad(e_Ve), grad(e_Ve))<span style="color: #666666">*</span>dx))
</pre></div>
<p>
Finally, we remove all <code>plot</code> calls and printouts of \( u \) values
in the original program, and
collect the computations in a function:

<p>

<!-- code=python (!bc pycod) typeset with pygments style "default" -->
<div class="highlight" style="background: #f8f8f8"><pre style="line-height: 125%"><span style="color: #008000; font-weight: bold">def</span> <span style="color: #0000FF">compute</span>(nx, ny, degree):
    mesh <span style="color: #666666">=</span> UnitSquareMesh(nx, ny)
    V <span style="color: #666666">=</span> FunctionSpace(mesh, <span style="color: #BA2121">&#39;Lagrange&#39;</span>, degree<span style="color: #666666">=</span>degree)
    <span style="color: #666666">...</span>
    Ve <span style="color: #666666">=</span> FunctionSpace(mesh, <span style="color: #BA2121">&#39;Lagrange&#39;</span>, degree<span style="color: #666666">=5</span>)
    E <span style="color: #666666">=</span> errornorm(u_e, u, Ve)
    <span style="color: #008000; font-weight: bold">return</span> E
</pre></div>
<p>
Calling <code>compute</code> for finer and finer meshes enables us to
study the convergence rate. Define the element size
\( h=1/n \), where \( n \) is the number of divisions in \( x \) and \( y \) direction
(<code>nx=ny</code> in the code). We perform experiments with \( h_0>h_1>h_2\cdots \)
and compute the corresponding errors \( E_0, E_1, E_3 \) and so forth.
Assuming \( E_i=Ch_i^r \) for unknown constants \( C \) and \( r \), we can compare
two consecutive experiments, \( E_i=Ch_i^r \) and \( E_{i-1}=Ch_{i-1}^r \),
and solve for \( r \):

$$
\begin{equation*}
r = {\ln(E_i/E_{i-1})\over\ln (h_i/h_{i-1})}\tp
\end{equation*}
$$

The \( r \) values should approach the expected convergence
rate <code>degree+1</code> as \( i \) increases.

<p>
The procedure above can easily be turned into Python code:

<p>

<!-- code=python (!bc pycod) typeset with pygments style "default" -->
<div class="highlight" style="background: #f8f8f8"><pre style="line-height: 125%"><span style="color: #008000; font-weight: bold">import</span> <span style="color: #0000FF; font-weight: bold">sys</span>
degree <span style="color: #666666">=</span> <span style="color: #008000">int</span>(sys<span style="color: #666666">.</span>argv[<span style="color: #666666">1</span>])  <span style="color: #408080; font-style: italic"># read degree as 1st command-line arg</span>
h <span style="color: #666666">=</span> []  <span style="color: #408080; font-style: italic"># element sizes</span>
E <span style="color: #666666">=</span> []  <span style="color: #408080; font-style: italic"># errors</span>
<span style="color: #008000; font-weight: bold">for</span> nx <span style="color: #AA22FF; font-weight: bold">in</span> [<span style="color: #666666">4</span>, <span style="color: #666666">8</span>, <span style="color: #666666">16</span>, <span style="color: #666666">32</span>, <span style="color: #666666">64</span>, <span style="color: #666666">128</span>, <span style="color: #666666">264</span>]:
    h<span style="color: #666666">.</span>append(<span style="color: #666666">1.0/</span>nx)
    E<span style="color: #666666">.</span>append(compute(nx, nx, degree))

<span style="color: #408080; font-style: italic"># Convergence rates</span>
<span style="color: #008000; font-weight: bold">from</span> <span style="color: #0000FF; font-weight: bold">math</span> <span style="color: #008000; font-weight: bold">import</span> log <span style="color: #008000; font-weight: bold">as</span> ln  <span style="color: #408080; font-style: italic"># (log is a dolfin name too - and logg :-)</span>
<span style="color: #008000; font-weight: bold">for</span> i <span style="color: #AA22FF; font-weight: bold">in</span> <span style="color: #008000">range</span>(<span style="color: #666666">1</span>, <span style="color: #008000">len</span>(E)):
    r <span style="color: #666666">=</span> ln(E[i]<span style="color: #666666">/</span>E[i<span style="color: #666666">-1</span>])<span style="color: #666666">/</span>ln(h[i]<span style="color: #666666">/</span>h[i<span style="color: #666666">-1</span>])
    <span style="color: #008000; font-weight: bold">print</span>(<span style="color: #BA2121">&#39;h=</span><span style="color: #BB6688; font-weight: bold">%10.2E</span><span style="color: #BA2121"> r=.2f&#39;</span> <span style="color: #666666">%</span> (h[i], r))
</pre></div>
<p>
The resulting program has the name <code>d6_p2D.py</code>
and computes error norms in various ways. Running this
program for elements of first degree and \( \omega=1 \) yields the output
<p>

<!-- code=text (!bc dat) typeset with pygments style "default" -->
<div class="highlight" style="background: #f8f8f8"><pre style="line-height: 125%">h=1.25E-01 E=3.25E-02 r=1.83
h=6.25E-02 E=8.37E-03 r=1.96
h=3.12E-02 E=2.11E-03 r=1.99
h=1.56E-02 E=5.29E-04 r=2.00
h=7.81E-03 E=1.32E-04 r=2.00
h=3.79E-03 E=3.11E-05 r=2.00
</pre></div>
<p>
That is, we approach the expected second-order convergence of linear
Lagrange elements as the meshes become sufficiently fine.

<p>
Running the program for second-degree elements results in the expected
value \( r=3 \),
<p>

<!-- code=text (!bc dat) typeset with pygments style "default" -->
<div class="highlight" style="background: #f8f8f8"><pre style="line-height: 125%">h=1.25E-01 E=5.66E-04 r=3.09
h=6.25E-02 E=6.93E-05 r=3.03
h=3.12E-02 E=8.62E-06 r=3.01
h=1.56E-02 E=1.08E-06 r=3.00
h=7.81E-03 E=1.34E-07 r=3.00
h=3.79E-03 E=1.53E-08 r=3.00
</pre></div>
<p>
However, using <code>(u - u_e)**2</code> for the error computation, which
implies interpolating <code>u_e</code> onto the same space as <code>u</code>,
results in \( r=4 \) (!). This is an example where it is important to
interpolate <code>u_e</code> to a higher-order space (polynomials of
degree 3 are sufficient here) to avoid computing a too optimistic
convergence rate.

<p>
<!-- #Dropped these comments in the FEniCS book due to confusion# -->
<!-- Looking at the error in the degrees of -->
<!-- freedom (<code>u.vector().array()</code>) reveals a convergence rate of \( r=4 \) -->
<!-- for second-degree elements. For elements of polynomial degree 3 -->
<!-- all the rates are -->
<!-- \( r=4 \), regardless of whether we choose a "fine" space -->
<!-- <code>Ve</code> with polynomials of degree 3 or 5. -->

<p>
Running the program for third-degree elements results in the
expected value \( r=4 \):
<p>

<!-- code=text (!bc dat) typeset with pygments style "default" -->
<div class="highlight" style="background: #f8f8f8"><pre style="line-height: 125%">h=  1.25E-01 r=4.09
h=  6.25E-02 r=4.03
h=  3.12E-02 r=4.01
h=  1.56E-02 r=4.00
h=  7.81E-03 r=4.00
</pre></div>
<p>
Checking convergence rates is the next best method for verifying PDE codes
(the best being exact recovery of a solution as in the section <a href="#tut:poisson1:verify1">Examining the discrete solution</a> and many other places in this tutorial).

<p>
<b>Flux Functionals.</b>
To compute flux integrals like
<a href="#mjx-eqn-29">(29)</a>
we need to define the \( \normalvec \) vector, referred to as <em>facet normal</em>
in FEniCS. If \( \Gamma \) is the complete boundary we can perform
the flux computation by

<p>

<!-- code=python (!bc pycod) typeset with pygments style "default" -->
<div class="highlight" style="background: #f8f8f8"><pre style="line-height: 125%">n <span style="color: #666666">=</span> FacetNormal(mesh)
flux <span style="color: #666666">=</span> <span style="color: #666666">-</span>p<span style="color: #666666">*</span>dot(nabla_grad(u), n)<span style="color: #666666">*</span>ds
total_flux <span style="color: #666666">=</span> assemble(flux)
</pre></div>
<p>
Although <code>nabla_grad(u)</code> and <code>grad(u)</code> are interchangeable
in the above expression when <code>u</code> is a scalar function, we have
chosen to write <code>nabla_grad(u)</code> because this is
the right expression if we generalize the underlying equation
to a vector Laplace/Poisson PDE. With <code>grad(u)</code> we must in that
case write <code>dot(n, grad(u))</code>.

<p>
It is possible to restrict the integration to a part of the boundary
using a mesh function to mark the relevant part, as
explained in the section <a href="._ftut006.html#tut:poisson:mat:neumann">Multiple Neumann, Robin, and Dirichlet condition</a>. Assuming that the
part corresponds to subdomain number <code>i</code>, the relevant form for the
flux is <code>-p*inner(grad(u), n)*ds(i)</code>.

<h2 id="tut:structviz">Visualization of structured mesh data</h2>

<p>
When finite element computations are done on a structured rectangular
mesh, maybe with uniform partitioning, VTK-based tools for completely
unstructured 2D/3D meshes are not required.  Instead we can use
visualization and data analysis tools for <em>structured data</em>.
Such data typically appear in finite difference simulations and
image analysis.  Analysis and visualization of structured data are faster
and easier than doing the same with data on unstructured meshes, and
the collection of tools to choose among is much larger.  We shall
demonstrate the potential of such tools and how they allow for
tailored and flexible visualization and data analysis.

<p>
A necessary first step is to transform our <code>mesh</code> object to an object
representing a rectangle with equally-shaped <em>rectangular</em> cells.  The
Python package <code>scitools</code> (<a href="https://github.com/hplgit/scitools" target="_self"><tt>https://github.com/hplgit/scitools</tt></a>) has this
type of structure, called a <code>UniformBoxMeshGrid</code>. The second step is to
transform the one-dimensional array of nodal values to a
two-dimensional array holding the values at the corners of the cells
in the structured grid. In such grids, we want to access a value by
its \( i \) and \( j \) indices, \( i \) counting cells in the \( x \) direction, and
\( j \) counting cells in the \( y \) direction.  This transformation is in
principle straightforward, yet it frequently leads to obscure indexing
errors. The <code>BoxField</code> object in <code>scitools</code> takes conveniently care of
the details of the transformation.  With a <code>BoxField</code> defined on a
<code>UniformBoxMeshGrid</code> it is very easy to call up more standard plotting
packages to visualize the solution along lines in the domain or as 2D
contours or lifted surfaces.

<p>
Let us go back to the <code>vcp2D.py</code> code from
the section <a href="#tut:possion:2D:varcoeff">A variable-coefficient poisson problem</a> and map <code>u</code> onto a
<code>BoxField</code> object:

<p>

<!-- code=python (!bc pycod) typeset with pygments style "default" -->
<div class="highlight" style="background: #f8f8f8"><pre style="line-height: 125%"><span style="color: #008000; font-weight: bold">import</span> <span style="color: #0000FF; font-weight: bold">scitools.BoxField</span>
u2 <span style="color: #666666">=</span> u <span style="color: #008000; font-weight: bold">if</span> u<span style="color: #666666">.</span>ufl_element()<span style="color: #666666">.</span>degree() <span style="color: #666666">==</span> <span style="color: #666666">1</span> <span style="color: #008000; font-weight: bold">else</span> \ 
     interpolate(u, FunctionSpace(mesh, <span style="color: #BA2121">&#39;Lagrange&#39;</span>, <span style="color: #666666">1</span>))
u_box <span style="color: #666666">=</span> scitools<span style="color: #666666">.</span>BoxField<span style="color: #666666">.</span>dolfin_function2BoxField(
        u2, mesh, (nx,ny), uniform_mesh<span style="color: #666666">=</span><span style="color: #008000">True</span>)
</pre></div>
<p>
The function <code>dolfin_function2BoxField</code> can only work with
finite element fields with <em>linear</em> (degree 1) elements, so for
higher-degree elements we here simply interpolate the solution onto
a mesh with linear elements. We could also
interpolate/project onto a finer mesh in the higher-degree case.
Such transformations to linear finite element fields
are very often needed when calling up plotting packages or data analysis tools.
The <code>u.ufl_element()</code> method returns an object holding the element
type, and this object has a method <code>degree()</code> for returning the
element degree as an integer.
The parameters <code>nx</code> and <code>ny</code> are the number of divisions in each space
direction that were used when calling <code>UnitSquareMesh</code> to make the
<code>mesh</code> object.
The result <code>u_box</code> is a <code>BoxField</code>
object that supports "finite difference" indexing and an underlying
grid suitable for <code>numpy</code> operations on 2D data.
Also 1D and 3D meshes (with linear elements) can be turned
into <code>BoxField</code> objects.

<p>
The ability to access a finite element field in the way one can access
a finite difference-type of field is handy in many occasions, including
visualization and data analysis.
Here is an example of writing out the coordinates and the field value
at a grid point with indices <code>i</code> and <code>j</code> (going from 0 to
<code>nx</code> and <code>ny</code>, respectively, from lower left to upper right corner):

<p>

<!-- code=python (!bc pycod) typeset with pygments style "default" -->
<div class="highlight" style="background: #f8f8f8"><pre style="line-height: 125%">X <span style="color: #666666">=</span> <span style="color: #666666">0</span>; Y <span style="color: #666666">=</span> <span style="color: #666666">1</span>; Z <span style="color: #666666">=</span> <span style="color: #666666">0</span>  <span style="color: #408080; font-style: italic"># convenient indices</span>

i <span style="color: #666666">=</span> nx; j <span style="color: #666666">=</span> ny   <span style="color: #408080; font-style: italic"># upper right corner</span>
<span style="color: #008000; font-weight: bold">print</span>(<span style="color: #BA2121">&#39;u(</span><span style="color: #BB6688; font-weight: bold">%g</span><span style="color: #BA2121">,</span><span style="color: #BB6688; font-weight: bold">%g</span><span style="color: #BA2121">)=</span><span style="color: #BB6688; font-weight: bold">%g</span><span style="color: #BA2121">&#39;</span> <span style="color: #666666">%</span> (u_box<span style="color: #666666">.</span>grid<span style="color: #666666">.</span>coor[X][i],
                       u_box<span style="color: #666666">.</span>grid<span style="color: #666666">.</span>coor[Y][j],
                       u_box<span style="color: #666666">.</span>values[i,j]))
</pre></div>
<p>
For instance,
the \( x \) coordinates are reached by <code>u_box.grid.coor[X]</code>.
The <code>grid</code> attribute is an instance of class <code>UniformBoxMeshGrid</code>.

<p>
Many plotting programs can be used to visualize the data in <code>u_box</code>.
Matplotlib is now a very popular plotting program in the Python world
and could be used to make contour plots of <code>u_box</code>. However, other
programs like Gnuplot, VTK, and MATLAB have better support for surface
plots at the time of this writing. Our choice in this tutorial is to
use the Python package <code>scitools.easyviz</code>, which offers a uniform
MATLAB-like syntax as interface to various plotting packages such as
Gnuplot, Matplotlib, VTK, OpenDX, MATLAB, and others. With
<code>scitools.easyviz</code> we write one set of statements, close to what one
would do in MATLAB or Octave, and then it is easy to switch between
different plotting programs, at a later stage, through a command-line
option, a line in a configuration file, or an import statement in the
program.
<!-- By default, <code>scitools.easyviz</code> employs Gnuplot as plotting program, -->
<!-- and this is a highly relevant choice for scalar fields over two-dimensional, -->
<!-- structured meshes, or for curve plots along lines through the domain. -->

<p>
A contour plot is made by the following <code>scitools.easyviz</code> command:

<p>

<!-- code=python (!bc pycod) typeset with pygments style "default" -->
<div class="highlight" style="background: #f8f8f8"><pre style="line-height: 125%"><span style="color: #008000; font-weight: bold">import</span> <span style="color: #0000FF; font-weight: bold">scitools.easyviz</span> <span style="color: #008000; font-weight: bold">as</span> <span style="color: #0000FF; font-weight: bold">ev</span>
ev<span style="color: #666666">.</span>contour(u_box<span style="color: #666666">.</span>grid<span style="color: #666666">.</span>coorv[X], u_box<span style="color: #666666">.</span>grid<span style="color: #666666">.</span>coorv[Y], u_box<span style="color: #666666">.</span>values,
           <span style="color: #666666">5</span>, clabels<span style="color: #666666">=</span><span style="color: #BA2121">&#39;on&#39;</span>)
evtitle(<span style="color: #BA2121">&#39;Contour plot of u&#39;</span>)
ev<span style="color: #666666">.</span>savefig(<span style="color: #BA2121">&#39;u_contours.pdf&#39;</span>)

<span style="color: #408080; font-style: italic"># or more compact syntax:</span>
ev<span style="color: #666666">.</span>contour(u_box<span style="color: #666666">.</span>grid<span style="color: #666666">.</span>coorv[X], u_box<span style="color: #666666">.</span>grid<span style="color: #666666">.</span>coorv[Y], u_box<span style="color: #666666">.</span>values,
           <span style="color: #666666">5</span>, clabels<span style="color: #666666">=</span><span style="color: #BA2121">&#39;on&#39;</span>,
           savefig<span style="color: #666666">=</span><span style="color: #BA2121">&#39;u_contours.pdf&#39;</span>, title<span style="color: #666666">=</span><span style="color: #BA2121">&#39;Contour plot of u&#39;</span>)
</pre></div>
<p>
The resulting plot can be viewed in
Figure <a href="#tut:poisson:2D:fig2">4</a> (left).
The <code>contour</code> function needs arrays with the \( x \) and \( y \) coordinates
expanded to 2D arrays (in the same way as demanded when
making vectorized
<code>numpy</code> calculations of arithmetic expressions over all grid points).
The correctly expanded arrays are stored in <code>grid.coorv</code>.
The above call to
<code>contour</code> creates 5 equally spaced contour lines, and with
<code>clabels='on'</code> the contour values can be seen in the plot.

<p>
Other functions for visualizing 2D scalar fields are <code>surf</code> and
<code>mesh</code> as known from MATLAB:

<p>

<!-- code=python (!bc pycod) typeset with pygments style "default" -->
<div class="highlight" style="background: #f8f8f8"><pre style="line-height: 125%"><span style="color: #008000; font-weight: bold">import</span> <span style="color: #0000FF; font-weight: bold">scitools.easyviz</span> <span style="color: #008000; font-weight: bold">as</span> <span style="color: #0000FF; font-weight: bold">ev</span>
ev<span style="color: #666666">.</span>figure()
ev<span style="color: #666666">.</span>surf(u_box<span style="color: #666666">.</span>grid<span style="color: #666666">.</span>coorv[X], u_box<span style="color: #666666">.</span>grid<span style="color: #666666">.</span>coorv[Y], u_box<span style="color: #666666">.</span>values,
        shading<span style="color: #666666">=</span><span style="color: #BA2121">&#39;interp&#39;</span>, colorbar<span style="color: #666666">=</span><span style="color: #BA2121">&#39;on&#39;</span>,
        title<span style="color: #666666">=</span><span style="color: #BA2121">&#39;surf plot of u&#39;</span>, savefig<span style="color: #666666">=</span><span style="color: #BA2121">&#39;u_surf.pdf&#39;</span>)

ev<span style="color: #666666">.</span>figure()
ev<span style="color: #666666">.</span>mesh(u_box<span style="color: #666666">.</span>grid<span style="color: #666666">.</span>coorv[X], u_box<span style="color: #666666">.</span>grid<span style="color: #666666">.</span>coorv[Y], u_box<span style="color: #666666">.</span>values,
        title<span style="color: #666666">=</span><span style="color: #BA2121">&#39;mesh plot of u&#39;</span>, savefig<span style="color: #666666">=</span><span style="color: #BA2121">&#39;u_mesh.pdf&#39;</span>)
</pre></div>
<p>
Figure <a href="#tut:poisson:2D:fig3">5</a> exemplifies
the surfaces arising from
the two plotting commands above.
You can type
<code>pydoc scitools.easyviz</code> in a terminal window
to get a full tutorial.
Note that <code>scitools.easyviz</code> offers function names like
<code>plot</code> and <code>mesh</code>, which clash with <code>plot</code> from <code>dolfin</code>
and the <code>mesh</code> variable in our programs. Therefore, we recommend the
<code>ev</code> prefix.

<p>
A handy feature of <code>BoxField</code> is the ability to give a start point
in the grid and a direction, and then extract the field and corresponding
coordinates along the nearest grid
line. In 3D fields
one can also extract data in a plane.
Say we
want to plot \( u \) along the line \( y=1/2 \) in the grid. The grid points,
<code>x</code>, and the
\( u \) values along this line, <code>uval</code>, are extracted by

<p>

<!-- code=python (!bc pycod) typeset with pygments style "default" -->
<div class="highlight" style="background: #f8f8f8"><pre style="line-height: 125%">start <span style="color: #666666">=</span> (<span style="color: #666666">0</span>, <span style="color: #666666">0.5</span>)
x, uval, y_fixed, snapped <span style="color: #666666">=</span> u_box<span style="color: #666666">.</span>gridline(start, direction<span style="color: #666666">=</span>X)
</pre></div>
<p>
The variable <code>snapped</code> is true if the line had to be snapped onto a
gridline and in that case <code>y_fixed</code> holds the snapped
(altered) \( y \) value.
Plotting \( u \) versus the \( x \) coordinate along this line, using
<code>scitools.easyviz</code>, is now a matter of

<p>

<!-- code=python (!bc pycod) typeset with pygments style "default" -->
<div class="highlight" style="background: #f8f8f8"><pre style="line-height: 125%">ev<span style="color: #666666">.</span>figure()  <span style="color: #408080; font-style: italic"># new plot window</span>
ev<span style="color: #666666">.</span>plot(x, uval, <span style="color: #BA2121">&#39;r-&#39;</span>)  <span style="color: #408080; font-style: italic"># &#39;r-: red solid line</span>
ev<span style="color: #666666">.</span>title(<span style="color: #BA2121">&#39;Solution&#39;</span>)
ev<span style="color: #666666">.</span>legend(<span style="color: #BA2121">&#39;finite element solution&#39;</span>)

<span style="color: #408080; font-style: italic"># or more compactly:</span>
ev<span style="color: #666666">.</span>plot(x, uval, <span style="color: #BA2121">&#39;r-&#39;</span>, title<span style="color: #666666">=</span><span style="color: #BA2121">&#39;Solution&#39;</span>,
        legend<span style="color: #666666">=</span><span style="color: #BA2121">&#39;finite element solution&#39;</span>)
</pre></div>
<p>
A more exciting plot compares the projected numerical flux in
\( x \) direction along the
line \( y=1/2 \) with the exact flux:

<p>

<!-- code=python (!bc pycod) typeset with pygments style "default" -->
<div class="highlight" style="background: #f8f8f8"><pre style="line-height: 125%">ev<span style="color: #666666">.</span>figure()
flux2_x <span style="color: #666666">=</span> flux_x <span style="color: #008000; font-weight: bold">if</span> flux_x<span style="color: #666666">.</span>ufl_element()<span style="color: #666666">.</span>degree() <span style="color: #666666">==</span> <span style="color: #666666">1</span> <span style="color: #008000; font-weight: bold">else</span> \ 
          interpolate(flux_x, FunctionSpace(mesh, <span style="color: #BA2121">&#39;Lagrange&#39;</span>, <span style="color: #666666">1</span>))
flux_x_box <span style="color: #666666">=</span> scitools<span style="color: #666666">.</span>BoxField<span style="color: #666666">.</span>dolfin_function2BoxField(
          flux2_x, mesh, (nx,ny), uniform_mesh<span style="color: #666666">=</span><span style="color: #008000">True</span>)
x, fluxval, y_fixed, snapped <span style="color: #666666">=</span> \ 
          flux_x_box<span style="color: #666666">.</span>gridline(start, direction<span style="color: #666666">=</span>X)
y <span style="color: #666666">=</span> y_fixed
flux_x_exact <span style="color: #666666">=</span> <span style="color: #666666">-</span>(x <span style="color: #666666">+</span> y)<span style="color: #666666">*2*</span>x
ev<span style="color: #666666">.</span>plot(x, fluxval, <span style="color: #BA2121">&#39;r-&#39;</span>,
        x, flux_x_exact, <span style="color: #BA2121">&#39;b-&#39;</span>,
        legend<span style="color: #666666">=</span>(<span style="color: #BA2121">&#39;numerical (projected) flux&#39;</span>, <span style="color: #BA2121">&#39;exact flux&#39;</span>),
        title<span style="color: #666666">=</span><span style="color: #BA2121">&#39;Flux in x-direction (at y=</span><span style="color: #BB6688; font-weight: bold">%g</span><span style="color: #BA2121">)&#39;</span> <span style="color: #666666">%</span> y_fixed,
        savefig<span style="color: #666666">=</span><span style="color: #BA2121">&#39;flux.pdf&#39;</span>)
</pre></div>
<p>
As seen from
Figure <a href="#tut:poisson:2D:fig2">4</a> (right),
the numerical flux
is accurate except in the boundary elements.

<p>
The visualization constructions shown above and used to generate the
figures are found in the program <code>vcp2D.py</code> in the
<code>stationary/poisson</code> directory.

<p>
<center> <!-- figure label: --> <div id="tut:poisson:2D:fig2"></div> <!-- FIGURE -->
<hr class="figure">
<center><p class="caption">Figure 4:  Finite element function on a structured 2D grid: contour plot of the solution (left) and curve plot of the exact flux and the projected numerical flux (right).   <!-- caption label: tut:poisson:2D:fig2 --> </p></center>
<p><img src="fig/Poisson2D_Dvc.png" align="bottom" width=800></p>
</center>

<p>
<center> <!-- figure label: --> <div id="tut:poisson:2D:fig3"></div> <!-- FIGURE -->
<hr class="figure">
<center><p class="caption">Figure 5:  Finite element function on a structured 2D grid: surface plot of the solution (left) and lifted mesh plot of the solution (right).  <!-- caption label: tut:poisson:2D:fig3 --> </p></center>
<p><img src="fig/Poisson2D_Dvc_surfmesh1.png" align="bottom" width=480></p>
</center>

<p>
It should be easy with the information above to transform a finite
element field over a uniform rectangular or box-shaped mesh to the
corresponding <code>BoxField</code> object and perform MATLAB-style
visualizations of the whole field or the field over planes or along
lines through the domain.  By the transformation to a regular grid we
have some more flexibility than what the <code>plot</code> command in DOLFIN
offers. However, we remark
that comprehensive tools like VisIt, MayaVi2, or ParaView also have
the possibility for plotting fields along lines and extracting planes
in 3D geometries, though usually with less degree of control compared
to Gnuplot, MATLAB, and Matplotlib.  For example, in investigations of
numerical accuracy or numerical artifacts one is often interested in
studying curve plots where only the nodal values sampled. This is
straightforward with a structured mesh data structure, but more
difficult in visualization packages utilizing unstructured grids, as
hitting exactly then nodes when sampling a function along a line
through the grid might be non-trivial.

<h2 id="tut:poisson1:DN">Combining Dirichlet and Neumann conditions</h2>

<p>
Let us make a slight extension of our two-dimensional Poisson problem
from the section <a href="#tut:poisson1:bvp">The Poisson equation</a>
and add a Neumann boundary condition. The domain is still
the unit square, but now we set the Dirichlet condition
\( u=u_0 \) at the left and right sides,
\( x=0 \) and \( x=1 \), while the Neumann condition

$$
\begin{equation*}
-{\partial u\over\partial n}=g
\end{equation*}
$$

is applied to the remaining
sides \( y=0 \) and \( y=1 \).
The Neumann condition is also known as a <em>natural boundary condition</em>
(in contrast to an essential boundary condition).

<p>
Let \( \Gamma_D \) and \( \Gamma_N \)
denote the parts of \( \partial\Omega \) where the Dirichlet and Neumann
conditions apply, respectively.
The complete boundary-value problem can be written as

$$
\begin{align}
    - \nabla^2 u &= f \mbox{ in } \Omega,  
\tag{30}\\ 
    u &= u_0 \mbox{ on } \Gamma_D,       
\tag{31}\\ 
    - {\partial u\over\partial n} &= g \mbox{ on } \Gamma_N  \tp
\tag{32}
\end{align}
$$

Again we choose \( u=1+x^2 + 2y^2 \) as the exact solution and adjust \( f \), \( g \), and
\( u_0 \) accordingly:

$$
\begin{align*}
f &= -6,\\ 
g &= \left\lbrace\begin{array}{ll}
-4, & y=1\\ 
0,  & y=0
\end{array}\right.\\ 
u_0 &= 1 + x^2 + 2y^2\tp
\end{align*}
$$

For ease of programming we may introduce a \( g \) function defined over the whole
of \( \Omega \) such that \( g \) takes on the right values at \( y=0 \) and
\( y=1 \). One possible extension is

$$
\begin{equation*}
g(x,y) = -4y\tp
\end{equation*}
$$

<p>
The first task is to derive the variational problem. This time we cannot
omit the boundary term arising from the integration by parts, because
\( v \) is only zero on \( \Gamma_D \). We have

$$
\begin{equation*}
 -\int_\Omega (\nabla^2 u)v \dx
= \int_\Omega\nabla u\cdot\nabla v \dx - \int_{\partial\Omega}{\partial u\over
\partial n}v \ds,
\end{equation*}
$$

and since \( v=0 \) on \( \Gamma_D \),

$$
\begin{equation*}
- \int_{\partial\Omega}{\partial u\over
\partial n}v \ds
=
- \int_{\Gamma_N}{\partial u\over
\partial n}v \ds
= \int_{\Gamma_N}gv \ds,
\end{equation*}
$$

by applying the boundary condition on \( \Gamma_N \).
The resulting weak form reads

$$
\begin{equation}
\int_{\Omega} \nabla u \cdot \nabla v \dx +
\int_{\Gamma_N} gv \ds
= \int_{\Omega} fv \dx\tp
\tag{33}
\end{equation}
$$

Expressing this equation
in the standard notation \( a(u,v)=L(v) \) is straightforward with

$$
\begin{align}
a(u, v) &= \int_{\Omega} \nabla u \cdot \nabla v \dx,
\tag{34}\\ 
L(v) &= \int_{\Omega} fv \dx -
\int_{\Gamma_N} gv \ds\tp  \tag{35}
\end{align}
$$

<p>
How does the Neumann condition impact the implementation?
Starting with any of the previous files <code>d*_p2D.py</code>, say
<code>d4_p2D.py</code>, we realize that the statements remain almost the same.
Only two adjustments are necessary:

<ul>
  <li> The function describing the boundary where Dirichlet conditions
    apply must be modified.</li>
  <li> The new boundary term must be added to the expression in <code>L</code>.</li>
</ul>

Step 1 can be coded as

<p>

<!-- code=python (!bc pycod) typeset with pygments style "default" -->
<div class="highlight" style="background: #f8f8f8"><pre style="line-height: 125%"><span style="color: #008000; font-weight: bold">def</span> <span style="color: #0000FF">Dirichlet_boundary</span>(x, on_boundary):
    <span style="color: #008000; font-weight: bold">if</span> on_boundary:
        <span style="color: #008000; font-weight: bold">if</span> x[<span style="color: #666666">0</span>] <span style="color: #666666">==</span> <span style="color: #666666">0</span> <span style="color: #AA22FF; font-weight: bold">or</span> x[<span style="color: #666666">0</span>] <span style="color: #666666">==</span> <span style="color: #666666">1</span>:
            <span style="color: #008000; font-weight: bold">return</span> <span style="color: #008000">True</span>
        <span style="color: #008000; font-weight: bold">else</span>:
            <span style="color: #008000; font-weight: bold">return</span> <span style="color: #008000">False</span>
    <span style="color: #008000; font-weight: bold">else</span>:
        <span style="color: #008000; font-weight: bold">return</span> <span style="color: #008000">False</span>
</pre></div>
<p>
A more compact implementation reads

<p>

<!-- code=python (!bc pycod) typeset with pygments style "default" -->
<div class="highlight" style="background: #f8f8f8"><pre style="line-height: 125%"><span style="color: #008000; font-weight: bold">def</span> <span style="color: #0000FF">Dirichlet_boundary</span>(x, on_boundary):
    <span style="color: #008000; font-weight: bold">return</span> on_boundary <span style="color: #AA22FF; font-weight: bold">and</span> (x[<span style="color: #666666">0</span>] <span style="color: #666666">==</span> <span style="color: #666666">0</span> <span style="color: #AA22FF; font-weight: bold">or</span> x[<span style="color: #666666">0</span>] <span style="color: #666666">==</span> <span style="color: #666666">1</span>)
</pre></div>
<p>
As pointed out already in the section <a href="#tut:poisson1:impl">Implementation</a>,
testing for an exact match of real numbers is
not good programming practice so we introduce a tolerance in the test:

<p>

<!-- code=python (!bc pycod) typeset with pygments style "default" -->
<div class="highlight" style="background: #f8f8f8"><pre style="line-height: 125%"><span style="color: #008000; font-weight: bold">def</span> <span style="color: #0000FF">Dirichlet_boundary</span>(x, on_boundary):
    tol <span style="color: #666666">=</span> <span style="color: #666666">1E-14</span>   <span style="color: #408080; font-style: italic"># tolerance for coordinate comparisons</span>
    <span style="color: #008000; font-weight: bold">return</span> on_boundary <span style="color: #AA22FF; font-weight: bold">and</span> \ 
           (<span style="color: #008000">abs</span>(x[<span style="color: #666666">0</span>]) <span style="color: #666666">&lt;</span> tol <span style="color: #AA22FF; font-weight: bold">or</span> <span style="color: #008000">abs</span>(x[<span style="color: #666666">0</span>] <span style="color: #666666">-</span> <span style="color: #666666">1</span>) <span style="color: #666666">&lt;</span> tol)
</pre></div>
<p>
The second adjustment of our program concerns the definition of <code>L</code>,
where we have to add a boundary integral and a definition of the \( g \)
function to be integrated:

<p>

<!-- code=python (!bc pycod) typeset with pygments style "default" -->
<div class="highlight" style="background: #f8f8f8"><pre style="line-height: 125%">g <span style="color: #666666">=</span> Expression(<span style="color: #BA2121">&#39;-4*x[1]&#39;</span>)
L <span style="color: #666666">=</span> f<span style="color: #666666">*</span>v<span style="color: #666666">*</span>dx <span style="color: #666666">-</span> g<span style="color: #666666">*</span>v<span style="color: #666666">*</span>ds
</pre></div>
<p>
The <code>ds</code> variable implies a boundary integral, while <code>dx</code>
implies an integral over the domain \( \Omega \).
No more modifications are necessary.

<p>
The file <code>dn1_p2D.py</code> in the <code>stationary/poisson</code> directory
implements this problem. Running the program verifies the implementation:
\( u \) equals the exact solution at all the nodes,
regardless of how many elements we use.

<h2 id="tut:poisson:multiple:Dirichlet">Multiple Dirichlet conditions</h2>

<p>
The PDE problem from the previous section applies a function \( u_0(x,y) \)
for setting Dirichlet conditions at two parts of the boundary.
Having a single function to set multiple Dirichlet conditions is
seldom possible. The more general case is to have \( m \) functions for
setting Dirichlet conditions on \( m \) parts of the boundary.
The purpose of this section is to explain how such multiple conditions
are treated in FEniCS programs.

<p>
Let us
return to the case from the section <a href="#tut:poisson1:DN">Combining Dirichlet and Neumann conditions</a>
and define two separate functions for
the two Dirichlet conditions:

$$
\begin{align*}
    - \nabla^2 u &= -6 \mbox{ in } \Omega, \\ 
    u &= u_L \mbox{ on } \Gamma_0, \\ 
    u &= u_R \mbox{ on } \Gamma_1, \\ 
    - {\partial u\over\partial n} &= g \mbox{ on } \Gamma_N \tp
\end{align*}
$$

Here, \( \Gamma_0 \) is the boundary \( x=0 \), while
\( \Gamma_1 \) corresponds to the boundary \( x=1 \).
We have that \( u_L = 1 + 2y^2 \), \( u_R = 2 + 2y^2 \), and \( g=-4y \).
For the left boundary \( \Gamma_0 \) we
define
the usual triple of a function for the boundary value,
a function for defining
the boundary of interest, and a <code>DirichletBC</code> object:

<p>

<!-- code=python (!bc pycod) typeset with pygments style "default" -->
<div class="highlight" style="background: #f8f8f8"><pre style="line-height: 125%">u_L <span style="color: #666666">=</span> Expression(<span style="color: #BA2121">&#39;1 + 2*x[1]*x[1]&#39;</span>)

<span style="color: #008000; font-weight: bold">def</span> <span style="color: #0000FF">left_boundary</span>(x, on_boundary):
    tol <span style="color: #666666">=</span> <span style="color: #666666">1E-14</span>   <span style="color: #408080; font-style: italic"># tolerance for coordinate comparisons</span>
    <span style="color: #008000; font-weight: bold">return</span> on_boundary <span style="color: #AA22FF; font-weight: bold">and</span> <span style="color: #008000">abs</span>(x[<span style="color: #666666">0</span>]) <span style="color: #666666">&lt;</span> tol

Gamma_0 <span style="color: #666666">=</span> DirichletBC(V, u_L, left_boundary)
</pre></div>
<p>
For the boundary \( x=1 \) we write a similar code snippet:

<p>

<!-- code=python (!bc pycod) typeset with pygments style "default" -->
<div class="highlight" style="background: #f8f8f8"><pre style="line-height: 125%">u_R <span style="color: #666666">=</span> Expression(<span style="color: #BA2121">&#39;2 + 2*x[1]*x[1]&#39;</span>)

<span style="color: #008000; font-weight: bold">def</span> <span style="color: #0000FF">right_boundary</span>(x, on_boundary):
    tol <span style="color: #666666">=</span> <span style="color: #666666">1E-14</span>   <span style="color: #408080; font-style: italic"># tolerance for coordinate comparisons</span>
    <span style="color: #008000; font-weight: bold">return</span> on_boundary <span style="color: #AA22FF; font-weight: bold">and</span> <span style="color: #008000">abs</span>(x[<span style="color: #666666">0</span>] <span style="color: #666666">-</span> <span style="color: #666666">1</span>) <span style="color: #666666">&lt;</span> tol

Gamma_1 <span style="color: #666666">=</span> DirichletBC(V, u_R, right_boundary)
</pre></div>
<p>
The various essential conditions are then collected in a list
and used in the solution process:

<p>

<!-- code=python (!bc pycod) typeset with pygments style "default" -->
<div class="highlight" style="background: #f8f8f8"><pre style="line-height: 125%">bcs <span style="color: #666666">=</span> [Gamma_0, Gamma_1]
<span style="color: #666666">...</span>
solve(a <span style="color: #666666">==</span> L, u, bcs)
<span style="color: #408080; font-style: italic"># or</span>
problem <span style="color: #666666">=</span> LinearVariationalProblem(a, L, u, bcs)
solver  <span style="color: #666666">=</span> LinearVariationalSolver(problem)
solver<span style="color: #666666">.</span>solve()
</pre></div>
<p>
In other problems, where the \( u \) values are constant at a part of the
boundary, we may use a simple <code>Constant</code> object instead of an
<code>Expression</code> object.

<p>
Debugging of PDE solvers very often faces the question of whether the
boundary conditions are set correctly or not. To check which Dirichlet
conditions that are actually set in the present problem, we can call
the <code>get_boundary_values</code> method in the <code>DirichletBC</code> objects. This
method returns a dictionary with degrees of freedom as keys and
corresponding  essential conditions as values. In the present
problem we can write

<p>

<!-- code=python (!bc pycod) typeset with pygments style "default" -->
<div class="highlight" style="background: #f8f8f8"><pre style="line-height: 125%">coor <span style="color: #666666">=</span> mesh<span style="color: #666666">.</span>coordinates()
d2v <span style="color: #666666">=</span> dof_to_vertex_map(V)
<span style="color: #008000; font-weight: bold">for</span> bc <span style="color: #AA22FF; font-weight: bold">in</span> bcs:
    bc_dict <span style="color: #666666">=</span> bc<span style="color: #666666">.</span>get_boundary_values()
    <span style="color: #008000; font-weight: bold">for</span> dof <span style="color: #AA22FF; font-weight: bold">in</span> bc_dict:
        <span style="color: #008000; font-weight: bold">print</span>(<span style="color: #BA2121">&#39;dof </span><span style="color: #BB6688; font-weight: bold">%2d</span><span style="color: #BA2121">: u=</span><span style="color: #BB6688; font-weight: bold">%g</span><span style="color: #BB6622; font-weight: bold">\t</span><span style="color: #BA2121"> at point </span><span style="color: #BB6688; font-weight: bold">%s</span><span style="color: #BA2121">&#39;</span> <span style="color: #666666">%</span>
              (dof, bc_dict[dof],
	      <span style="color: #008000">str</span>(<span style="color: #008000">tuple</span>(coor[d2v[dof]]<span style="color: #666666">.</span>tolist()))))
</pre></div>
<p>
The printing of coordinates for each degree of freedom (node here)
is only appropriate when degrees of freedom coincide with function
values at the vertices of the mesh, which is the case for linear
Lagrange elements only. One should therefore make somewhat
more robust code that prints out the coordinates (for convenience
when checking boundary values) only in the case of first-order
Lagrange elements:

<p>

<!-- code=python (!bc pycod) typeset with pygments style "default" -->
<div class="highlight" style="background: #f8f8f8"><pre style="line-height: 125%">Lagrange_1st_order <span style="color: #666666">=</span> V<span style="color: #666666">.</span>ufl_element()<span style="color: #666666">.</span>degree() <span style="color: #666666">==</span> <span style="color: #666666">1</span>
<span style="color: #008000; font-weight: bold">if</span> Lagrange_1st_order:
    coor <span style="color: #666666">=</span> mesh<span style="color: #666666">.</span>coordinates()
    d2v <span style="color: #666666">=</span> dof_to_vertex_map(V)
    <span style="color: #008000; font-weight: bold">for</span> bc <span style="color: #AA22FF; font-weight: bold">in</span> bcs:
        bc_dict <span style="color: #666666">=</span> bc<span style="color: #666666">.</span>get_boundary_values()
        <span style="color: #008000; font-weight: bold">for</span> dof <span style="color: #AA22FF; font-weight: bold">in</span> bc_dict:
            <span style="color: #008000; font-weight: bold">print</span>(<span style="color: #BA2121">&#39;dof </span><span style="color: #BB6688; font-weight: bold">%2d</span><span style="color: #BA2121">: u=</span><span style="color: #BB6688; font-weight: bold">%g</span><span style="color: #BA2121">&#39;</span> <span style="color: #666666">%</span> (dof, bc_dict[dof])),
            <span style="color: #008000; font-weight: bold">print</span>(<span style="color: #BA2121">&#39;</span><span style="color: #BB6622; font-weight: bold">\t</span><span style="color: #BA2121"> at point </span><span style="color: #BB6688; font-weight: bold">%s</span><span style="color: #BA2121">&#39;</span> <span style="color: #666666">%</span>
                  (<span style="color: #008000">str</span>(<span style="color: #008000">tuple</span>(coor[d2v[dof]]<span style="color: #666666">.</span>tolist()))))
</pre></div>
<p>
The output for a mesh made by <code>UnitSquareMesh(3, 2)</code> becomes
<p>

<!-- code=text (!bc dat) typeset with pygments style "default" -->
<div class="highlight" style="background: #f8f8f8"><pre style="line-height: 125%">dof  0: u=1 	 at point (0.0, 0.0)
dof  8: u=3 	 at point (0.0, 1.0)
dof  4: u=1.5 	 at point (0.0, 0.5)
dof  3: u=2 	 at point (1.0, 0.0)
dof 11: u=4 	 at point (1.0, 1.0)
dof  7: u=2.5 	 at point (1.0, 0.5)
</pre></div>
<p>
The file <code>dn2_p2D.py</code> contains a complete program which
demonstrates the constructions above.
An extended example with multiple Neumann conditions would have
been quite natural now, but this requires marking various parts
of the boundary using the mesh function concept and is therefore
left to the section <a href="._ftut006.html#tut:poisson:mat:neumann">Multiple Neumann, Robin, and Dirichlet condition</a>.

<h2 id="tut:poisson1:linalg">A linear algebra formulation</h2>

<p>
Given \( a(u,v)=L(v) \), the discrete solution \( u \) is computed by
inserting \( u=\sum_{j=1}^N U_j \phi_j \) into \( a(u,v) \) and demanding
\( a(u,v)=L(v) \) to be fulfilled for \( N \) test functions
\( \hat\phi_1,\ldots,\hat\phi_N \). This implies

$$
\begin{equation*}
\sum_{j=1}^N a(\phi_j,\hat\phi_i) U_j = L(\hat\phi_i),\quad i=1,\ldots,N,
\end{equation*}
$$

which is nothing but a linear system,

$$
\begin{equation*}
  AU = b,
\end{equation*}
$$

where the entries in \( A \) and \( b \) are given by

$$
\begin{align*}
  A_{ij} &= a(\phi_j, \hat{\phi}_i), \\ 
  b_i &= L(\hat\phi_i)\tp
\end{align*}
$$

<p>
The examples so far have specified the left- and right-hand side
of the variational formulation and then asked FEniCS to
assemble the linear system and solve it.
An alternative to is explicitly call functions for assembling the
coefficient matrix \( A \) and the right-side vector \( b \), and then solve
the linear system \( AU=b \) with respect to the \( U \) vector.
Instead of <code>solve(a == L, u, b)</code> we now write

<p>

<!-- code=python (!bc pycod) typeset with pygments style "default" -->
<div class="highlight" style="background: #f8f8f8"><pre style="line-height: 125%">A <span style="color: #666666">=</span> assemble(a)
b <span style="color: #666666">=</span> assemble(L)
bc<span style="color: #666666">.</span>apply(A, b)
u <span style="color: #666666">=</span> Function(V)
U <span style="color: #666666">=</span> u<span style="color: #666666">.</span>vector()
solve(A, U, b)
</pre></div>
<p>
The variables <code>a</code> and <code>L</code> are as before. That is, <code>a</code> refers to the
bilinear form involving a <code>TrialFunction</code> object (say <code>u</code>)
and a <code>TestFunction</code> object (<code>v</code>), and <code>L</code> involves a
<code>TestFunction</code> object (<code>v</code>). From <code>a</code> and <code>L</code>,
the <code>assemble</code> function can
compute \( A \) and \( b \).

<p>
The matrix \( A \) and vector \( b \) are first assembled without incorporating
essential (Dirichlet) boundary conditions. Thereafter, the
call <code>bc.apply(A, b)</code> performs the necessary modifications of
the linear system such that <code>u</code> is guaranteed to equal the prescribed
boundary values.
When we have multiple Dirichlet conditions stored in a list <code>bcs</code>,
as explained in the section <a href="#tut:poisson:multiple:Dirichlet">Multiple Dirichlet conditions</a>, we must apply
each condition in <code>bcs</code> to the system:

<p>

<!-- code=python (!bc pycod) typeset with pygments style "default" -->
<div class="highlight" style="background: #f8f8f8"><pre style="line-height: 125%"><span style="color: #408080; font-style: italic"># bcs is a list of DirichletBC objects</span>
<span style="color: #008000; font-weight: bold">for</span> bc <span style="color: #AA22FF; font-weight: bold">in</span> bcs:
    bc<span style="color: #666666">.</span>apply(A, b)
</pre></div>
<p>
There is an alternative function <code>assemble_system</code>, which can
assemble the system and take boundary conditions into account in one call:

<p>

<!-- code=python (!bc pycod) typeset with pygments style "default" -->
<div class="highlight" style="background: #f8f8f8"><pre style="line-height: 125%">A, b <span style="color: #666666">=</span> assemble_system(a, L, bcs)
</pre></div>
<p>
The <code>assemble_system</code> function incorporates the boundary conditions
in the element matrices and vectors, prior to assembly.
The conditions are also incorporated in a symmetric way to preserve
eventual symmetry of the coefficient matrix.
<!-- That is, for each degree of freedom -->
<!-- that is known, the corresponding row and column is zero'ed out and 1 -->
<!-- is placed on the main diagonal, and the right-hand side <code>b</code> is -->
<!-- modified by subtracting the column in <code>A</code> times the value of the -->
<!-- degree of, and then the corresponding entry in <code>b</code> is replaced by the -->
<!-- known value of the degree of freedom. -->
With <code>bc.apply(A, b)</code> the
matrix <code>A</code> is modified in an nonsymmetric way.
<!-- : The row is zero'ed out -->
<!-- and 1 is placed on the main diagonal, and the degree of freedom value -->
<!-- is inserted in <code>b</code>. -->

<p>
Note that the solution <code>u</code> is, as before, a <code>Function</code> object.
The degrees of freedom, \( U=A^{-1}b \), are filled
into <code>u</code>'s <code>Vector</code> object (<code>u.vector()</code>)
by the <code>solve</code> function.

<p>
The object <code>A</code> is of type <code>Matrix</code>, while <code>b</code> and
<code>u.vector()</code> are of type <code>Vector</code>. We may convert the
matrix and vector data to <code>numpy</code> arrays by calling the
<code>array()</code> method as shown before. If you wonder how essential
boundary conditions are incorporated in the linear system, you can
print out <code>A</code> and <code>b</code> before and after the
<code>bc.apply(A, b)</code> call:

<p>

<!-- code=python (!bc pycod) typeset with pygments style "default" -->
<div class="highlight" style="background: #f8f8f8"><pre style="line-height: 125%">A <span style="color: #666666">=</span> assemble(a)
b <span style="color: #666666">=</span> assemble(L)
<span style="color: #008000; font-weight: bold">if</span> mesh<span style="color: #666666">.</span>num_cells() <span style="color: #666666">&lt;</span> <span style="color: #666666">16</span>:  <span style="color: #408080; font-style: italic"># print for small meshes only</span>
    <span style="color: #008000; font-weight: bold">print</span>(A<span style="color: #666666">.</span>array())
    <span style="color: #008000; font-weight: bold">print</span>(b<span style="color: #666666">.</span>array())
bc<span style="color: #666666">.</span>apply(A, b)
<span style="color: #008000; font-weight: bold">if</span> mesh<span style="color: #666666">.</span>num_cells() <span style="color: #666666">&lt;</span> <span style="color: #666666">16</span>:
    <span style="color: #008000; font-weight: bold">print</span>(A<span style="color: #666666">.</span>array())
    <span style="color: #008000; font-weight: bold">print</span>(b<span style="color: #666666">.</span>array())
</pre></div>
<p>
With access to the elements in <code>A</code> through a <code>numpy</code> array we can easily
perform computations on this matrix, such as computing the eigenvalues
(using the <code>eig</code> function in <code>numpy.linalg</code>). We can alternatively dump
<code>A.array()</code> and <code>b.array()</code> to file in MATLAB format and invoke
MATLAB or Octave to analyze the linear system.
Dumping the arrays to MATLAB format is done by

<p>

<!-- code=python (!bc pycod) typeset with pygments style "default" -->
<div class="highlight" style="background: #f8f8f8"><pre style="line-height: 125%"><span style="color: #008000; font-weight: bold">import</span> <span style="color: #0000FF; font-weight: bold">scipy.io</span>
scipy<span style="color: #666666">.</span>io<span style="color: #666666">.</span>savemat(<span style="color: #BA2121">&#39;Ab.mat&#39;</span>, {<span style="color: #BA2121">&#39;A&#39;</span>: A<span style="color: #666666">.</span>array(), <span style="color: #BA2121">&#39;b&#39;</span>: b<span style="color: #666666">.</span>array()})
</pre></div>
<p>
Writing <code>load Ab.mat</code> in MATLAB or Octave will then make
the array variables <code>A</code> and <code>b</code> available for computations.

<p>
Matrix processing in Python or MATLAB/Octave is only feasible for
small PDE problems since the <code>numpy</code> arrays or matrices in MATLAB
file format are dense matrices. DOLFIN also has an interface to the
eigensolver package SLEPc, which is a preferred tool for computing the
eigenvalues of large, sparse matrices of the type encountered in PDE
problems (see <code>demo/la/eigenvalue</code> in the DOLFIN source code tree
for a demo).

<p>
A complete code where the linear system \( AU=b \) is explicitly assembled and
solved is found in the file <code>dn3_p2D.py</code> in the directory
<code>stationary/poisson</code>. This code solves the same problem as in
<code>dn2_p2D.py</code>
(the section <a href="#tut:poisson:multiple:Dirichlet">Multiple Dirichlet conditions</a>).  For small
linear systems, the program writes out <code>A</code> and <code>b</code> before and
after incorporation of essential boundary conditions and illustrates
the difference between <code>assemble</code> and <code>assemble_system</code>.
The reader is encouraged to run the code for a \( 2\times 1 \)
mesh (<code>UnitSquareMesh(2, 1)</code> and study the output of <code>A</code>.

<p>
By default, <code>solve(A, U, b)</code> applies sparse LU decomposition
as solver. Specification of an iterative solver and preconditioner
is done through two optional arguments:

<p>

<!-- code=python (!bc pycod) typeset with pygments style "default" -->
<div class="highlight" style="background: #f8f8f8"><pre style="line-height: 125%">solve(A, U, b, <span style="color: #BA2121">&#39;cg&#39;</span>, <span style="color: #BA2121">&#39;ilu&#39;</span>)
</pre></div>
<p>
Appropriate names of solvers and preconditioners are found in
the section <a href="._ftut008.html#tut:app:solver:prec">Linear solvers and preconditioners</a>.

<p>
To control tolerances in the stopping criterion and the maximum
number of iterations, one can explicitly form a <code>KrylovSolver</code> object
and set items in its <code>parameters</code> attribute
(see also the section <a href="#tut:poisson1:solver:problem">Linear variational problem and solver objects</a>):

<p>

<!-- code=python (!bc pycod) typeset with pygments style "default" -->
<div class="highlight" style="background: #f8f8f8"><pre style="line-height: 125%">solver <span style="color: #666666">=</span> KrylovSolver(<span style="color: #BA2121">&#39;cg&#39;</span>, <span style="color: #BA2121">&#39;ilu&#39;</span>)
solver<span style="color: #666666">.</span>parameters[<span style="color: #BA2121">&#39;absolute_tolerance&#39;</span>] <span style="color: #666666">=</span> <span style="color: #666666">1E-7</span>
solver<span style="color: #666666">.</span>parameters[<span style="color: #BA2121">&#39;relative_tolerance&#39;</span>] <span style="color: #666666">=</span> <span style="color: #666666">1E-4</span>
solver<span style="color: #666666">.</span>parameters[<span style="color: #BA2121">&#39;maximum_iterations&#39;</span>] <span style="color: #666666">=</span> <span style="color: #666666">1000</span>
u <span style="color: #666666">=</span> Function(V)
U <span style="color: #666666">=</span> u<span style="color: #666666">.</span>vector()
set_log_level(DEBUG)
solver<span style="color: #666666">.</span>solve(A, U, b)
</pre></div>
<p>
The program <code>dn4_p2D.py</code> is a modification of <code>dn3_p2D.py</code>
illustrating this latter approach.

<p>
The choice of start vector for the iterations in a linear solver is often
important. With the <code>solver.solve(A, U, b)</code> call the default start vector
is the zero vector. A start vector
with random numbers in the interval \( [-100,100] \) can be computed as

<p>

<!-- code=python (!bc pycod) typeset with pygments style "default" -->
<div class="highlight" style="background: #f8f8f8"><pre style="line-height: 125%">n <span style="color: #666666">=</span> u<span style="color: #666666">.</span>vector()<span style="color: #666666">.</span>array()<span style="color: #666666">.</span>size
U <span style="color: #666666">=</span> u<span style="color: #666666">.</span>vector()
U[:] <span style="color: #666666">=</span> numpy<span style="color: #666666">.</span>random<span style="color: #666666">.</span>uniform(<span style="color: #666666">-100</span>, <span style="color: #666666">100</span>, n)
solver<span style="color: #666666">.</span>parameters[<span style="color: #BA2121">&#39;nonzero_initial_guess&#39;</span>] <span style="color: #666666">=</span> <span style="color: #008000">True</span>
solver<span style="color: #666666">.</span>solve(A, U, b)
</pre></div>
<p>
Note that we must turn off the default behavior of setting the start
vector ("initial guess") to zero.
A random start vector is included in the <code>dn4_p2D.py</code> code.

<p>
Creating the linear system explicitly in a program can have some
advantages in more advanced problem settings. For example, \( A \) may
be constant throughout a time-dependent simulation, so we can avoid
recalculating \( A \) at every time level and save a significant amount
of simulation time.  The sections <a href="._ftut003.html#tut:timedep:diffusion1:impl">Implementation</a>
and <a href="._ftut003.html#tut:timedep:diffusion1:noassemble">Avoiding assembly</a> deal with this topic
in detail.

<p>
<!-- In other problems, we may divide the variational -->
<!-- problem and linear system into different terms, say \( A=M + {\dt} K \), -->
<!-- where \( M \) is a matrix arising from a term like \( \partial u/\partial t \), -->
<!-- \( K \) is a term corresponding to a Laplace operator, and \( \dt \) is -->
<!-- a time discretization parameter. When \( \dt \) is changed in time, -->
<!-- we can efficiently recompute \( A = M + {\dt} K \) without -->
<!-- reassembling the constant matrices \( M \) and \( K \). This strategy may -->
<!-- speed up simulations significantly. -->

<h2 id="tut:poisson:nD">Parameterizing the number of space dimensions</h2>

<p>
FEniCS makes it is easy to write a unified simulation code that can
operate in 1D, 2D, and 3D. We will conveniently make use of this
feature in forthcoming examples.  As an appetizer, go back to the
introductory program <code>d1_p2D.py</code> in the <code>stationary/poisson</code> directory
and change the mesh construction from <code>UnitSquareMesh(6, 4)</code> to
<code>UnitCubeMesh(6, 4, 5)</code>. Now the domain is the unit cube partitioned into
\( 6\times 4\times 5 \) boxes, and each box is divided into six
tetrahedra-shaped finite elements for computations.  Run the program
and observe that we can solve a 3D problem without any other
modifications (!). The visualization allows you to rotate the cube and
observe the function values as colors on the boundary.

<p>
The forthcoming material introduces some convenient
technicalities such that the same program can run in 1D, 2D, or 3D
without any modifications.
Consider the simple model problem

$$
\begin{equation}
u''(x) = 2\hbox{ in }[0,1],\quad u(0)=0,\ u(1)=1,
\tag{36}
\end{equation}
$$

with exact solution \( u(x)=x^2 \). Our aim is to formulate and solve this
problem in a 2D and a 3D domain as well.
We may generalize the domain \( [0,1] \) to a rectangle or box of any size
in the \( y \) and \( z \) directions and pose homogeneous Neumann
conditions \( \partial u/\partial n = 0 \) at all additional boundaries
\( y=\mbox{const} \) and \( z=\mbox{const} \) to ensure that \( u \) only varies with
\( x \). For example, let us choose
a unit hypercube as domain: \( \Omega = [0,1]^d \), where \( d \) is the number
of space dimensions. The generalized \( d \)-dimensional Poisson problem
then reads

$$
\begin{equation} \tag{37}
  \begin{array}{rcll}
    \nabla^2 u &=& 2 &\mbox{in } \Omega, \\ 
    u &=& 0 &\mbox{on } \Gamma_0,\\ 
    u &=& 1 &\mbox{on } \Gamma_1,\\ 
{\partial u\over\partial n} &=& 0 &\mbox{on } \partial\Omega\backslash\left(
\Gamma_0\cup\Gamma_1\right),
  \end{array}
\end{equation}
$$

where \( \Gamma_0 \) is the side of the hypercube where \( x=0 \), and
where \( \Gamma_1 \) is the side where \( x=1 \).

<p>
Implementing a PDE for any \( d \) is no more
complicated than solving a problem with a specific number of dimensions.
The only non-trivial part of the code is actually to define the mesh.
We use the command line for the user-input to the program. The first argument
can be the degree of the polynomial in the finite element basis functions.
Thereafter, we supply the
cell divisions in the various spatial directions. The number of
command-line arguments will then imply the number of space dimensions.
For example, writing <code>3 10 3 4</code> on the command line means that
we want to approximate \( u \) by piecewise polynomials of degree 3,
and that the domain is a three-dimensional cube with \( 10\times 3\times 4 \)
divisions in the \( x \), \( y \), and \( z \) directions, respectively.
<!-- Each of the \( 10\times 3\times 4 = 120 \) boxes will -->
<!-- be divided into six tetrahedra. -->
The Python code can be quite compact:

<p>

<!-- code=python (!bc pycod) typeset with pygments style "default" -->
<div class="highlight" style="background: #f8f8f8"><pre style="line-height: 125%">degree <span style="color: #666666">=</span> <span style="color: #008000">int</span>(sys<span style="color: #666666">.</span>argv[<span style="color: #666666">1</span>])
divisions <span style="color: #666666">=</span> [<span style="color: #008000">int</span>(arg) <span style="color: #008000; font-weight: bold">for</span> arg <span style="color: #AA22FF; font-weight: bold">in</span> sys<span style="color: #666666">.</span>argv[<span style="color: #666666">2</span>:]]
d <span style="color: #666666">=</span> <span style="color: #008000">len</span>(divisions)
domain_type <span style="color: #666666">=</span> [UnitIntervalMesh, UnitSquareMesh, UnitCubeMesh]
mesh <span style="color: #666666">=</span> domain_type[d<span style="color: #666666">-1</span>](<span style="color: #666666">*</span>divisions)
V <span style="color: #666666">=</span> FunctionSpace(mesh, <span style="color: #BA2121">&#39;Lagrange&#39;</span>, degree)
</pre></div>
<p>
First note that although <code>sys.argv[2:]</code> holds the divisions of
the mesh, all elements of the list <code>sys.argv[2:]</code> are string objects,
so we need to explicitly convert each element to an integer.
The construction <code>domain_type[d-1]</code> will pick the right name of the
object used to define the domain and generate the mesh.
Moreover, the argument <code>*divisions</code>
sends all the component of the list <code>divisions</code> as separate
arguments. For example, in a 2D problem where <code>divisions</code> has
two elements, the statement

<p>

<!-- code=python (!bc pycod) typeset with pygments style "default" -->
<div class="highlight" style="background: #f8f8f8"><pre style="line-height: 125%">mesh <span style="color: #666666">=</span> domain_type[d<span style="color: #666666">-1</span>](<span style="color: #666666">*</span>divisions)
</pre></div>
<p>
is equivalent to

<p>

<!-- code=python (!bc pycod) typeset with pygments style "default" -->
<div class="highlight" style="background: #f8f8f8"><pre style="line-height: 125%">mesh <span style="color: #666666">=</span> UnitSquareMesh(divisions[<span style="color: #666666">0</span>], divisions[<span style="color: #666666">1</span>])
</pre></div>
<p>
The next part of the program is to set up the boundary conditions.
Since the Neumann conditions have \( \partial u/\partial n=0 \) we can
omit the boundary integral from the weak form. We then only
need to take care of Dirichlet conditions at two sides:

<p>

<!-- code=python (!bc pycod) typeset with pygments style "default" -->
<div class="highlight" style="background: #f8f8f8"><pre style="line-height: 125%">tol <span style="color: #666666">=</span> <span style="color: #666666">1E-14</span>   <span style="color: #408080; font-style: italic"># tolerance for coordinate comparisons</span>
<span style="color: #008000; font-weight: bold">def</span> <span style="color: #0000FF">Dirichlet_boundary0</span>(x, on_boundary):
    <span style="color: #008000; font-weight: bold">return</span> on_boundary <span style="color: #AA22FF; font-weight: bold">and</span> <span style="color: #008000">abs</span>(x[<span style="color: #666666">0</span>]) <span style="color: #666666">&lt;</span> tol

<span style="color: #008000; font-weight: bold">def</span> <span style="color: #0000FF">Dirichlet_boundary1</span>(x, on_boundary):
    <span style="color: #008000; font-weight: bold">return</span> on_boundary <span style="color: #AA22FF; font-weight: bold">and</span> <span style="color: #008000">abs</span>(x[<span style="color: #666666">0</span>] <span style="color: #666666">-</span> <span style="color: #666666">1</span>) <span style="color: #666666">&lt;</span> tol

bc0 <span style="color: #666666">=</span> DirichletBC(V, Constant(<span style="color: #666666">0</span>), Dirichlet_boundary0)
bc1 <span style="color: #666666">=</span> DirichletBC(V, Constant(<span style="color: #666666">1</span>), Dirichlet_boundary1)
bcs <span style="color: #666666">=</span> [bc0, bc1]
</pre></div>
<p>
Note that this code is independent of the number of space dimensions.
So are the statements defining and solving
the variational problem:

<p>

<!-- code=python (!bc pycod) typeset with pygments style "default" -->
<div class="highlight" style="background: #f8f8f8"><pre style="line-height: 125%">u <span style="color: #666666">=</span> TrialFunction(V)
v <span style="color: #666666">=</span> TestFunction(V)
f <span style="color: #666666">=</span> Constant(<span style="color: #666666">-2</span>)
a <span style="color: #666666">=</span> inner(nabla_grad(u), nabla_grad(v))<span style="color: #666666">*</span>dx
L <span style="color: #666666">=</span> f<span style="color: #666666">*</span>v<span style="color: #666666">*</span>dx

u <span style="color: #666666">=</span> Function(V)
solve(a <span style="color: #666666">==</span> L, u, bcs)
</pre></div>
<p>
The complete code is found in the file <code>paD.py</code> (Poisson problem in "anyD").
>>>>>>> ec90f5c7

<p>
We thank Johan Hake, Kent-Andre Mardal, and Kristian Valen-Sendstad
for promptly answering all questions about FEniCS functionality and
for implementing all requests when preparing the first version of this
tutorial for the FEniCS book <a href="._ftut017.html#FEniCS">[1]</a>.  We are particularly thankful to
Professor Douglas Arnold for very valuable feedback on early
versions of the text.  Øystein Sørensen pointed out a lot of typos and
contributed with many helpful comments.  Many errors and typos were
also reported by Mauricio Angeles, Ida Drøsdal, Miroslav Kuchta, Hans
Ekkehard Plesser, Marie Rognes, and Hans Joachim (Achim) Scroll.
Ekkehard Ellmann as well as two anonymous reviewers provided a series
of suggestions and improvements.

<p>
<p>
<!-- navigation buttons at the bottom of the page -->
<ul class="pagination">
<li><a href="._ftut001.html">&laquo;</a></li>
  <li><a href="._ftut000.html">1</a></li>
  <li><a href="._ftut001.html">2</a></li>
  <li class="active"><a href="._ftut002.html">3</a></li>
  <li><a href="._ftut003.html">4</a></li>
  <li><a href="._ftut004.html">5</a></li>
  <li><a href="._ftut005.html">6</a></li>
  <li><a href="._ftut006.html">7</a></li>
  <li><a href="._ftut007.html">8</a></li>
  <li><a href="._ftut008.html">9</a></li>
  <li><a href="._ftut009.html">10</a></li>
  <li><a href="._ftut010.html">11</a></li>
  <li><a href="._ftut011.html">12</a></li>
  <li><a href="">...</a></li>
  <li><a href="._ftut017.html">18</a></li>
  <li><a href="._ftut003.html">&raquo;</a></li>
</ul>
<!-- ------------------- end of main content --------------- -->

</div>  <!-- end container -->
<!-- include javascript, jQuery *first* -->
<script src="http://ajax.googleapis.com/ajax/libs/jquery/1.10.2/jquery.min.js"></script>
<script src="http://netdna.bootstrapcdn.com/bootstrap/3.0.0/js/bootstrap.min.js"></script>

<!-- Bootstrap footer
<footer>
<a href="http://..."><img width="250" align=right src="http://..."></a>
</footer>
-->


<center style="font-size:80%">
<!-- copyright only on the titlepage -->
</center>


</body>
</html>
    
<|MERGE_RESOLUTION|>--- conflicted
+++ resolved
@@ -6,15 +6,10 @@
 <head>
 <meta http-equiv="Content-Type" content="text/html; charset=utf-8" />
 <meta name="generator" content="DocOnce: https://github.com/hplgit/doconce/" />
-<<<<<<< HEAD
-<meta name="description" content="Introduction to Finite Element Programming - The FEniCS Tutorial">
+<meta name="description" content="Writing State-of-the-Art Finite Element Solvers in Minutes - The FEniCS Tutorial">
 <meta name="keywords" content="Poisson's equation,variational formulation,test function,trial function,finite element specifications,CG finite element family,Lagrange finite element family,P1 element,Dirichlet boundary conditions,boundary specification (function),C++ expression syntax,expression syntax (C++),boundary specification (function),UFL,degrees of freedom,degrees of freedom array,nodal values array,numbering degrees of freedom,numbering cell vertices,unit testing,linear algebra backend,PETSc,Trilinos,MTL4,uBLAS,UMFPACK,LinearVariationalProblem,LinearVariationalSolver,compute vertex values,vertex values,vertex to dof map,dof to vertex map,dimension-independent code,projection,projection,degrees of freedom array,nodal values array,degrees of freedom array (vector field),Poisson's equation with variable coefficient,linear systems (in FEniCS),assembly of linear systems,SLEPc,KrylovSolver,random start vector (linear systems),Expression with parameters,interpolation,visualization,plotting,VTK,rotate PDF plots,structured mesh,visualization, structured mesh,surface plot (structured mesh),contour plot,functionals,energy functional,error functional,flux functional,Neumann boundary conditions,heterogeneous media,multi-material domain,boundary specification (class),Dirichlet boundary conditions,Neumann boundary conditions,Robin boundary conditions,boundary conditions,Robin condition,time-dependent PDEs,assembly, increasing efficiency,heterogeneous medium,multi-material domain,Picard iteration,successive substitutions,Newton's method (algebraic equations),under-relaxation,Jacobian, manual computation,Newton's method (PDE level),Gateaux derivative,automatic differentiation,Jacobian, automatic computation,nonlinear variational problems,mesh transformations,coordinate stretching,coordinate transformations,FEniCS,DOLFIN,Viper,UFL,class,instance,method (class),attribute (class),down-casting matrices and vectors,PETSc,Trilinos,Epetra,installing FEniCS,troubleshooting,compilation problems,plotting problems">
-=======
-<meta name="description" content="FEniCS Tutorial">
-<meta name="keywords" content="Poisson's equation,variational formulation,test function,trial function,DOLFIN mesh,finite element specifications,CG finite element family,Lagrange finite element family,Dirichlet boundary conditions,boundary specification (function),boundary specification (function),UFL,linear algebra backend,PETSc,Trilinos,MTL4,uBLAS,UMFPACK,LinearVariationalProblem,LinearVariationalSolver,degree of freedom,degrees of freedom array,nodal values array,numbering degrees of freedom,numbering cell vertices,compute vertex values,vertex to dof map,dof to vertex map,interpolation,Expression with parameters,interpolation,visualization,plotting,VTK,projection,degrees of freedom array,nodal values array,degrees of freedom array (vector field),projection,Poisson's equation with variable coefficient,functionals,energy functional,error functional,flux functional,structured mesh,visualization, structured mesh,contour plot,Neumann boundary conditions,linear systems (in FEniCS),assembly of linear systems,SLEPc,KrylovSolver,random start vector (linear systems),dimension-independent code,time-dependent PDEs,assembly, increasing efficiency,heterogeneous medium,multi-material domain,Picard iteration,successive substitutions,Newton's method (algebraic equations),under-relaxation,Jacobian, manual computation,Newton's method (PDE level),Gateaux derivative,automatic differentiation,Jacobian, automatic computation,nonlinear variational problems,mesh transformations,coordinate stretching,coordinate transformations,heterogeneous media,multi-material domain,boundary specification (class),Dirichlet boundary conditions,Neumann boundary conditions,Robin boundary conditions,boundary conditions,FEniCS,DOLFIN,Viper,UFL,class,instance,method (class),attribute (class),down-casting matrices and vectors,PETSc,Trilinos,Epetra,installing FEniCS,troubleshooting,compilation problems,plotting problems">
->>>>>>> ec90f5c7
-
-<title>Introduction to Finite Element Programming - The FEniCS Tutorial</title>
+
+<title>Writing State-of-the-Art Finite Element Solvers in Minutes - The FEniCS Tutorial</title>
 
 <!-- Bootstrap style: bootswatch_journal -->
 <link href="http://netdna.bootstrapcdn.com/bootswatch/3.1.1/journal/bootstrap.min.css" rel="stylesheet">
@@ -256,6 +251,10 @@
                u'tut:timedep:diffusion1:noassemble'),
               (u'Deriving recursive linear systems', 3, None, '___sec103'),
               (u'Implementation', 3, None, '___sec104'),
+              (u'A class-based solver for a general diffusion problem',
+               2,
+               None,
+               '___sec105'),
               (u'A physical example',
                2,
                u'tut:timedep:diffusion2:sin',
@@ -292,8 +291,8 @@
                2,
                u'tut:mesh:transform:cyl',
                u'tut:mesh:transform:cyl'),
-              (u'Coordinate stretching', 3, None, '___sec114'),
-              (u'Rectangle to hollow circle mapping', 3, None, '___sec115'),
+              (u'Coordinate stretching', 3, None, '___sec115'),
+              (u'Rectangle to hollow circle mapping', 3, None, '___sec116'),
               (u'A General $d$-Dimensional multi-material test problem',
                1,
                u'tut:possion:nD:nmat',
@@ -310,10 +309,10 @@
                2,
                u'tut:possion:nD:nmat:solve',
                u'tut:possion:nD:nmat:solve'),
-              (u'More Examples', 1, None, '___sec120'),
-              (u'Miscellaneous topics', 1, None, '___sec121'),
-              (u'Glossary', 2, None, '___sec122'),
-              (u'Overview of objects and functions', 2, None, '___sec123'),
+              (u'More Examples', 1, None, '___sec121'),
+              (u'Miscellaneous topics', 1, None, '___sec122'),
+              (u'Glossary', 2, None, '___sec123'),
+              (u'Overview of objects and functions', 2, None, '___sec124'),
               (u'Linear solvers and preconditioners',
                2,
                u'tut:app:solver:prec',
@@ -335,52 +334,52 @@
                u'tut:appendix:pybooks',
                u'tut:appendix:pybooks'),
               (u'Troubleshooting', 0, u'tut:trouble', u'tut:trouble'),
-              (u'Compilation Problems', 1, None, '___sec130'),
-              (u'Problems with the Instant cache', 2, None, '___sec131'),
-              (u'Syntax errors in expressions', 2, None, '___sec132'),
-              (u'Example', 3, None, '___sec133'),
-              (u'Problems in the solve step', 2, None, '___sec134'),
+              (u'Compilation Problems', 1, None, '___sec131'),
+              (u'Problems with the Instant cache', 2, None, '___sec132'),
+              (u'Syntax errors in expressions', 2, None, '___sec133'),
+              (u'Example', 3, None, '___sec134'),
+              (u'Problems in the solve step', 2, None, '___sec135'),
               (u'Unable to convert object to a UFL form',
                2,
                None,
-               '___sec135'),
+               '___sec136'),
               (u'UFL reports that a numpy array cannot be converted to any UFL type',
                2,
                None,
-               '___sec136'),
-              (u'All programs fail to compile', 2, None, '___sec137'),
-              (u'Problems with Expression Objects', 1, None, '___sec138'),
+               '___sec137'),
+              (u'All programs fail to compile', 2, None, '___sec138'),
+              (u'Problems with Expression Objects', 1, None, '___sec139'),
               (u'There seems to be some bug in an Expression object',
                2,
                None,
-               '___sec139'),
+               '___sec140'),
               (u'Segmentation fault when using an Expression object',
                2,
                None,
-               '___sec140'),
-              (u'Other Problems', 1, None, '___sec141'),
+               '___sec141'),
+              (u'Other Problems', 1, None, '___sec142'),
               (u'Very strange error message involving a `mesh` variable',
                2,
                None,
-               '___sec142'),
-              (u'The plot disapperas quickly from the screen',
-               2,
-               None,
                '___sec143'),
+              (u'The plot disappears quickly from the screen',
+               2,
+               None,
+               '___sec144'),
               (u'Only parts of the program are executed',
                2,
                None,
-               '___sec144'),
+               '___sec145'),
               (u'Error in the definition of the boundary',
                2,
                None,
-               '___sec145'),
+               '___sec146'),
               (u'The solver in a nonlinear problems does not converge',
                2,
                None,
-               '___sec146'),
-              (u'How To Debug a FEniCS Program?', 1, None, '___sec147'),
-              (u'Bibliography', 1, None, '___sec148')]}
+               '___sec147'),
+              (u'How To Debug a FEniCS Program?', 1, None, '___sec148'),
+              (u'Bibliography', 1, None, '___sec149')]}
 end of tocinfo -->
 
 <body>
@@ -423,7 +422,7 @@
       <span class="icon-bar"></span>
       <span class="icon-bar"></span>
     </button>
-    <a class="navbar-brand" href="ftut.html">Introduction to Finite Element Programming - The FEniCS Tutorial</a>
+    <a class="navbar-brand" href="ftut.html">Writing State-of-the-Art Finite Element Solvers in Minutes - The FEniCS Tutorial</a>
   </div>
 
   <div class="navbar-collapse collapse navbar-responsive-collapse">
@@ -536,6 +535,7 @@
      <!-- navigation toc: --> <li><a href="._ftut010.html#tut:timedep:diffusion1:noassemble" style="font-size: 80%;">&nbsp;&nbsp;&nbsp;&nbsp;&nbsp;&nbsp;Avoiding assembly</a></li>
      <!-- navigation toc: --> <li><a href="._ftut010.html#___sec103" style="font-size: 80%;">&nbsp;&nbsp;&nbsp;&nbsp;&nbsp;&nbsp;&nbsp;&nbsp;&nbsp;Deriving recursive linear systems</a></li>
      <!-- navigation toc: --> <li><a href="._ftut010.html#___sec104" style="font-size: 80%;">&nbsp;&nbsp;&nbsp;&nbsp;&nbsp;&nbsp;&nbsp;&nbsp;&nbsp;Implementation</a></li>
+     <!-- navigation toc: --> <li><a href="._ftut010.html#___sec105" style="font-size: 80%;">&nbsp;&nbsp;&nbsp;&nbsp;&nbsp;&nbsp;A class-based solver for a general diffusion problem</a></li>
      <!-- navigation toc: --> <li><a href="._ftut010.html#tut:timedep:diffusion2:sin" style="font-size: 80%;">&nbsp;&nbsp;&nbsp;&nbsp;&nbsp;&nbsp;A physical example</a></li>
      <!-- navigation toc: --> <li><a href="._ftut011.html#tut:poisson:nonlinear" style="font-size: 80%;">&nbsp;&nbsp;&nbsp;Nonlinear problems</a></li>
      <!-- navigation toc: --> <li><a href="._ftut011.html#tut:nonlinear:Picard" style="font-size: 80%;">&nbsp;&nbsp;&nbsp;&nbsp;&nbsp;&nbsp;Picard iteration</a></li>
@@ -545,41 +545,41 @@
      <!-- navigation toc: --> <li><a href="._ftut012.html#tut:prepro" style="font-size: 80%;">&nbsp;&nbsp;&nbsp;Creating more complex domains</a></li>
      <!-- navigation toc: --> <li><a href="._ftut012.html#tut:prepro:builtin" style="font-size: 80%;">&nbsp;&nbsp;&nbsp;&nbsp;&nbsp;&nbsp;Built-in mesh generation tools</a></li>
      <!-- navigation toc: --> <li><a href="._ftut012.html#tut:mesh:transform:cyl" style="font-size: 80%;">&nbsp;&nbsp;&nbsp;&nbsp;&nbsp;&nbsp;Transforming mesh coordinates</a></li>
-     <!-- navigation toc: --> <li><a href="._ftut012.html#___sec114" style="font-size: 80%;">&nbsp;&nbsp;&nbsp;&nbsp;&nbsp;&nbsp;&nbsp;&nbsp;&nbsp;Coordinate stretching</a></li>
-     <!-- navigation toc: --> <li><a href="._ftut012.html#___sec115" style="font-size: 80%;">&nbsp;&nbsp;&nbsp;&nbsp;&nbsp;&nbsp;&nbsp;&nbsp;&nbsp;Rectangle to hollow circle mapping</a></li>
+     <!-- navigation toc: --> <li><a href="._ftut012.html#___sec115" style="font-size: 80%;">&nbsp;&nbsp;&nbsp;&nbsp;&nbsp;&nbsp;&nbsp;&nbsp;&nbsp;Coordinate stretching</a></li>
+     <!-- navigation toc: --> <li><a href="._ftut012.html#___sec116" style="font-size: 80%;">&nbsp;&nbsp;&nbsp;&nbsp;&nbsp;&nbsp;&nbsp;&nbsp;&nbsp;Rectangle to hollow circle mapping</a></li>
      <!-- navigation toc: --> <li><a href="._ftut013.html#tut:possion:nD:nmat" style="font-size: 80%;">&nbsp;&nbsp;&nbsp;A General \( d \)-Dimensional multi-material test problem</a></li>
      <!-- navigation toc: --> <li><a href="._ftut013.html#tut:possion:nD:nmat:PDE" style="font-size: 80%;">&nbsp;&nbsp;&nbsp;&nbsp;&nbsp;&nbsp;The PDE problem</a></li>
      <!-- navigation toc: --> <li><a href="._ftut013.html#tut:possion:nD:nmat:prepro" style="font-size: 80%;">&nbsp;&nbsp;&nbsp;&nbsp;&nbsp;&nbsp;Preparing a mesh with subdomains</a></li>
      <!-- navigation toc: --> <li><a href="._ftut013.html#tut:possion:nD:nmat:solve" style="font-size: 80%;">&nbsp;&nbsp;&nbsp;&nbsp;&nbsp;&nbsp;Solving the PDE problem</a></li>
-     <!-- navigation toc: --> <li><a href="._ftut014.html#___sec120" style="font-size: 80%;">&nbsp;&nbsp;&nbsp;More Examples</a></li>
-     <!-- navigation toc: --> <li><a href="._ftut015.html#___sec121" style="font-size: 80%;">&nbsp;&nbsp;&nbsp;Miscellaneous topics</a></li>
-     <!-- navigation toc: --> <li><a href="._ftut015.html#___sec122" style="font-size: 80%;">&nbsp;&nbsp;&nbsp;&nbsp;&nbsp;&nbsp;Glossary</a></li>
-     <!-- navigation toc: --> <li><a href="._ftut015.html#___sec123" style="font-size: 80%;">&nbsp;&nbsp;&nbsp;&nbsp;&nbsp;&nbsp;Overview of objects and functions</a></li>
+     <!-- navigation toc: --> <li><a href="._ftut014.html#___sec121" style="font-size: 80%;">&nbsp;&nbsp;&nbsp;More Examples</a></li>
+     <!-- navigation toc: --> <li><a href="._ftut015.html#___sec122" style="font-size: 80%;">&nbsp;&nbsp;&nbsp;Miscellaneous topics</a></li>
+     <!-- navigation toc: --> <li><a href="._ftut015.html#___sec123" style="font-size: 80%;">&nbsp;&nbsp;&nbsp;&nbsp;&nbsp;&nbsp;Glossary</a></li>
+     <!-- navigation toc: --> <li><a href="._ftut015.html#___sec124" style="font-size: 80%;">&nbsp;&nbsp;&nbsp;&nbsp;&nbsp;&nbsp;Overview of objects and functions</a></li>
      <!-- navigation toc: --> <li><a href="._ftut015.html#tut:app:solver:prec" style="font-size: 80%;">&nbsp;&nbsp;&nbsp;&nbsp;&nbsp;&nbsp;Linear solvers and preconditioners</a></li>
      <!-- navigation toc: --> <li><a href="._ftut015.html#tut:Epetra" style="font-size: 80%;">&nbsp;&nbsp;&nbsp;&nbsp;&nbsp;&nbsp;Using a backend-specific solver</a></li>
      <!-- navigation toc: --> <li><a href="._ftut015.html#tut:app:install" style="font-size: 80%;">&nbsp;&nbsp;&nbsp;&nbsp;&nbsp;&nbsp;Installing FEniCS</a></li>
      <!-- navigation toc: --> <li><a href="._ftut015.html#tut:appendix:books" style="font-size: 80%;">&nbsp;&nbsp;&nbsp;&nbsp;&nbsp;&nbsp;Books on the finite element method</a></li>
      <!-- navigation toc: --> <li><a href="._ftut015.html#tut:appendix:pybooks" style="font-size: 80%;">&nbsp;&nbsp;&nbsp;&nbsp;&nbsp;&nbsp;Books on Python</a></li>
      <!-- navigation toc: --> <li><a href="._ftut016.html#tut:trouble" style="font-size: 80%;"><b>Troubleshooting</b></a></li>
-     <!-- navigation toc: --> <li><a href="._ftut016.html#___sec130" style="font-size: 80%;">&nbsp;&nbsp;&nbsp;Compilation Problems</a></li>
-     <!-- navigation toc: --> <li><a href="._ftut016.html#___sec131" style="font-size: 80%;">&nbsp;&nbsp;&nbsp;&nbsp;&nbsp;&nbsp;Problems with the Instant cache</a></li>
-     <!-- navigation toc: --> <li><a href="._ftut016.html#___sec132" style="font-size: 80%;">&nbsp;&nbsp;&nbsp;&nbsp;&nbsp;&nbsp;Syntax errors in expressions</a></li>
-     <!-- navigation toc: --> <li><a href="._ftut016.html#___sec133" style="font-size: 80%;">&nbsp;&nbsp;&nbsp;&nbsp;&nbsp;&nbsp;&nbsp;&nbsp;&nbsp;Example</a></li>
-     <!-- navigation toc: --> <li><a href="._ftut016.html#___sec134" style="font-size: 80%;">&nbsp;&nbsp;&nbsp;&nbsp;&nbsp;&nbsp;Problems in the solve step</a></li>
-     <!-- navigation toc: --> <li><a href="._ftut016.html#___sec135" style="font-size: 80%;">&nbsp;&nbsp;&nbsp;&nbsp;&nbsp;&nbsp;Unable to convert object to a UFL form</a></li>
-     <!-- navigation toc: --> <li><a href="._ftut016.html#___sec136" style="font-size: 80%;">&nbsp;&nbsp;&nbsp;&nbsp;&nbsp;&nbsp;UFL reports that a numpy array cannot be converted to any UFL type</a></li>
-     <!-- navigation toc: --> <li><a href="._ftut016.html#___sec137" style="font-size: 80%;">&nbsp;&nbsp;&nbsp;&nbsp;&nbsp;&nbsp;All programs fail to compile</a></li>
-     <!-- navigation toc: --> <li><a href="._ftut016.html#___sec138" style="font-size: 80%;">&nbsp;&nbsp;&nbsp;Problems with Expression Objects</a></li>
-     <!-- navigation toc: --> <li><a href="._ftut016.html#___sec139" style="font-size: 80%;">&nbsp;&nbsp;&nbsp;&nbsp;&nbsp;&nbsp;There seems to be some bug in an Expression object</a></li>
-     <!-- navigation toc: --> <li><a href="._ftut016.html#___sec140" style="font-size: 80%;">&nbsp;&nbsp;&nbsp;&nbsp;&nbsp;&nbsp;Segmentation fault when using an Expression object</a></li>
-     <!-- navigation toc: --> <li><a href="._ftut016.html#___sec141" style="font-size: 80%;">&nbsp;&nbsp;&nbsp;Other Problems</a></li>
-     <!-- navigation toc: --> <li><a href="._ftut016.html#___sec142" style="font-size: 80%;">&nbsp;&nbsp;&nbsp;&nbsp;&nbsp;&nbsp;Very strange error message involving a <code>mesh</code> variable</a></li>
-     <!-- navigation toc: --> <li><a href="._ftut016.html#___sec143" style="font-size: 80%;">&nbsp;&nbsp;&nbsp;&nbsp;&nbsp;&nbsp;The plot disapperas quickly from the screen</a></li>
-     <!-- navigation toc: --> <li><a href="._ftut016.html#___sec144" style="font-size: 80%;">&nbsp;&nbsp;&nbsp;&nbsp;&nbsp;&nbsp;Only parts of the program are executed</a></li>
-     <!-- navigation toc: --> <li><a href="._ftut016.html#___sec145" style="font-size: 80%;">&nbsp;&nbsp;&nbsp;&nbsp;&nbsp;&nbsp;Error in the definition of the boundary</a></li>
-     <!-- navigation toc: --> <li><a href="._ftut016.html#___sec146" style="font-size: 80%;">&nbsp;&nbsp;&nbsp;&nbsp;&nbsp;&nbsp;The solver in a nonlinear problems does not converge</a></li>
-     <!-- navigation toc: --> <li><a href="._ftut016.html#___sec147" style="font-size: 80%;">&nbsp;&nbsp;&nbsp;How To Debug a FEniCS Program?</a></li>
-     <!-- navigation toc: --> <li><a href="._ftut017.html#___sec148" style="font-size: 80%;">&nbsp;&nbsp;&nbsp;Bibliography</a></li>
+     <!-- navigation toc: --> <li><a href="._ftut016.html#___sec131" style="font-size: 80%;">&nbsp;&nbsp;&nbsp;Compilation Problems</a></li>
+     <!-- navigation toc: --> <li><a href="._ftut016.html#___sec132" style="font-size: 80%;">&nbsp;&nbsp;&nbsp;&nbsp;&nbsp;&nbsp;Problems with the Instant cache</a></li>
+     <!-- navigation toc: --> <li><a href="._ftut016.html#___sec133" style="font-size: 80%;">&nbsp;&nbsp;&nbsp;&nbsp;&nbsp;&nbsp;Syntax errors in expressions</a></li>
+     <!-- navigation toc: --> <li><a href="._ftut016.html#___sec134" style="font-size: 80%;">&nbsp;&nbsp;&nbsp;&nbsp;&nbsp;&nbsp;&nbsp;&nbsp;&nbsp;Example</a></li>
+     <!-- navigation toc: --> <li><a href="._ftut016.html#___sec135" style="font-size: 80%;">&nbsp;&nbsp;&nbsp;&nbsp;&nbsp;&nbsp;Problems in the solve step</a></li>
+     <!-- navigation toc: --> <li><a href="._ftut016.html#___sec136" style="font-size: 80%;">&nbsp;&nbsp;&nbsp;&nbsp;&nbsp;&nbsp;Unable to convert object to a UFL form</a></li>
+     <!-- navigation toc: --> <li><a href="._ftut016.html#___sec137" style="font-size: 80%;">&nbsp;&nbsp;&nbsp;&nbsp;&nbsp;&nbsp;UFL reports that a numpy array cannot be converted to any UFL type</a></li>
+     <!-- navigation toc: --> <li><a href="._ftut016.html#___sec138" style="font-size: 80%;">&nbsp;&nbsp;&nbsp;&nbsp;&nbsp;&nbsp;All programs fail to compile</a></li>
+     <!-- navigation toc: --> <li><a href="._ftut016.html#___sec139" style="font-size: 80%;">&nbsp;&nbsp;&nbsp;Problems with Expression Objects</a></li>
+     <!-- navigation toc: --> <li><a href="._ftut016.html#___sec140" style="font-size: 80%;">&nbsp;&nbsp;&nbsp;&nbsp;&nbsp;&nbsp;There seems to be some bug in an Expression object</a></li>
+     <!-- navigation toc: --> <li><a href="._ftut016.html#___sec141" style="font-size: 80%;">&nbsp;&nbsp;&nbsp;&nbsp;&nbsp;&nbsp;Segmentation fault when using an Expression object</a></li>
+     <!-- navigation toc: --> <li><a href="._ftut016.html#___sec142" style="font-size: 80%;">&nbsp;&nbsp;&nbsp;Other Problems</a></li>
+     <!-- navigation toc: --> <li><a href="._ftut016.html#___sec143" style="font-size: 80%;">&nbsp;&nbsp;&nbsp;&nbsp;&nbsp;&nbsp;Very strange error message involving a <code>mesh</code> variable</a></li>
+     <!-- navigation toc: --> <li><a href="._ftut016.html#___sec144" style="font-size: 80%;">&nbsp;&nbsp;&nbsp;&nbsp;&nbsp;&nbsp;The plot disappears quickly from the screen</a></li>
+     <!-- navigation toc: --> <li><a href="._ftut016.html#___sec145" style="font-size: 80%;">&nbsp;&nbsp;&nbsp;&nbsp;&nbsp;&nbsp;Only parts of the program are executed</a></li>
+     <!-- navigation toc: --> <li><a href="._ftut016.html#___sec146" style="font-size: 80%;">&nbsp;&nbsp;&nbsp;&nbsp;&nbsp;&nbsp;Error in the definition of the boundary</a></li>
+     <!-- navigation toc: --> <li><a href="._ftut016.html#___sec147" style="font-size: 80%;">&nbsp;&nbsp;&nbsp;&nbsp;&nbsp;&nbsp;The solver in a nonlinear problems does not converge</a></li>
+     <!-- navigation toc: --> <li><a href="._ftut016.html#___sec148" style="font-size: 80%;">&nbsp;&nbsp;&nbsp;How To Debug a FEniCS Program?</a></li>
+     <!-- navigation toc: --> <li><a href="._ftut017.html#___sec149" style="font-size: 80%;">&nbsp;&nbsp;&nbsp;Bibliography</a></li>
 
         </ul>
       </li>
@@ -706,3397 +706,7 @@
 <code>print('a:', a)</code>. Almost all other constructions are of a form that looks the
 same in Python 2 and 3.
 
-<<<<<<< HEAD
 <h3 id="___sec1">Acknowledgments </h3>
-=======
-<h2 id="tut:poisson1:bvp">The Poisson equation</h2>
-
-<p>
-Let us start with a &quot;Hello, World!&quot; program in the world of PDEs - it
-must be a program that solves the Laplace or Poisson equation.
-Our first example regards the following Poisson problem,
-
-$$
-\begin{align}
-- \nabla^2 u(\x) &= f(\x),\quad \x\mbox{ in } \Omega,
-\tag{1}\\ 
-u(\x) &= u_0(\x),\quad \x\mbox{ on } \partial \Omega\tp \tag{2}
-\end{align}
-$$
-
-Here, \( u(\x) \) is the unknown function, \( f(\x) \) is a
-prescribed function, \( \nabla^2 \) is the Laplace operator (also
-often written as \( \Delta \)), \( \Omega \) is the spatial domain, and
-\( \partial\Omega \) is the boundary of \( \Omega \). A stationary PDE like
-this, together with a complete set of boundary conditions, constitute
-a <em>boundary-value problem</em>, which must be precisely stated before
-it makes sense to start solving it with FEniCS.
-
-<p>
-In two space dimensions with coordinates \( x \) and \( y \), we can write out
-the Poisson equation as
-
-$$
-\begin{equation}
-- {\partial^2 u\over\partial x^2} -
-{\partial^2 u\over\partial y^2} = f(x,y)\tp
-\tag{3}
-\end{equation}
-$$
-
-The unknown \( u \) is now a function of two variables, \( u(x,y) \), defined
-over a two-dimensional domain \( \Omega \).
-
-<p>
-The Poisson equation arises in numerous physical contexts, including
-heat conduction, electrostatics, diffusion of substances, twisting of
-elastic rods, inviscid fluid flow, and water waves. Moreover, the
-equation appears in numerical splitting strategies of more complicated
-systems of PDEs, in particular the Navier-Stokes equations.
-
-<p>
-Solving a physical problem with FEniCS consists
-of the following steps:
-
-<ol>
- <li> Identify the PDE and its boundary conditions.</li>
- <li> Reformulate the PDE problem as a variational problem.</li>
- <li> Make a Python program where the formulas in the variational
-    problem are coded, along with definitions of input data such as
-    \( f \), \( u_0 \), and a mesh for the spatial domain \( \Omega \).</li>
- <li> Add statements in the program for solving the variational
-    problem, computing derived quantities such as \( \nabla u \), and
-    visualizing the results.</li>
-</ol>
-
-We shall now go through steps 2-4 in detail.  The key feature of
-FEniCS is that steps 3 and 4 result in fairly short code, while most
-other software frameworks for PDEs require much more code and more
-technically difficult programming.
-
-<h2 id="tut:poisson1:varform">Variational formulation</h2>
-
-<p>
-FEniCS makes it easy to solve PDEs if finite elements are used for
-discretization in space and the problem is expressed as a
-<em>variational problem</em>. Readers who are not familiar with
-variational problems will get a brief introduction to the topic in
-this tutorial, but getting and reading
-a proper book on the finite element method in addition is encouraged.
-The section <a href="._ftut008.html#tut:appendix:books">Books on the finite element method</a> contains a list of some suitable
-books.
-
-<p>
-The core of the recipe for turning a PDE into a variational problem
-is to multiply the PDE by a function \( v \), integrate the resulting
-equation over \( \Omega \), and perform integration by parts of terms with
-second-order derivatives. The function \( v \) which multiplies the PDE
-is in the mathematical finite element literature
-called a <em>test function</em>. The unknown function \( u \) to be approximated
-is referred to
-as a <em>trial function</em>. The terms test and trial function are used
-in FEniCS programs too.
-Suitable
-function spaces must be specified for the test and trial functions.
-For standard PDEs arising in physics and mechanics such spaces are
-well known.
-
-<p>
-In the present case, we first multiply the Poisson equation
-by the test function \( v \) and integrate,
-
-$$
-\begin{equation}
-\tag{4}
- -\int_\Omega (\nabla^2 u)v \dx = \int_\Omega fv \dx\tp \end{equation}
-$$
-
-Then we apply integration by parts to the integrand with
-second-order derivatives,
-
-$$
-\begin{equation}
-\tag{5}
- -\int_\Omega (\nabla^2 u)v \dx
-= \int_\Omega\nabla u\cdot\nabla v \dx - \int_{\partial\Omega}{\partial u\over
-\partial n}v \ds ,
-\end{equation}
-$$
-
-where \( \frac{\partial u}{\partial n} \) is the derivative of \( u \) in
-the outward normal direction at the boundary.
-The test function \( v \) is required to vanish on the parts of the
-boundary where \( u \) is known, which in the present problem implies that
-\( v=0 \) on the whole boundary \( \partial\Omega \).
-The second term on
-the right-hand side of <a href="#mjx-eqn-5">(5)</a> therefore vanishes.
-From <a href="#mjx-eqn-4">(4)</a> and <a href="#mjx-eqn-5">(5)</a>
-it follows that
-
-$$
-\begin{equation}
-\int_\Omega\nabla u\cdot\nabla v \dx = \int_\Omega fv \dx\tp
-\tag{6}
-\end{equation}
-$$
-
-This equation is supposed to hold
-for all \( v \) in some function space \( \hat V \). The trial function \( u \)
-lies in some (possibly different) function space \( V \).
-We refer to <a href="#mjx-eqn-6">(6)</a> as the <em>weak form</em> or
-<em>variational form</em> of
-the original boundary-value problem
-<a href="#mjx-eqn-1">(1)</a>-<a href="#mjx-eqn-2">(2)</a>.
-
-<p>
-The proper statement of
-our variational problem now goes as follows:
-Find \( u \in V \) such that
-
-$$
-\begin{equation} \tag{7}
-  \int_{\Omega} \nabla u \cdot \nabla v \dx =
-  \int_{\Omega} fv \dx
-  \quad \forall v \in \hat{V}.
-\end{equation}
-$$
-
-The test and trial spaces \( \hat{V} \) and \( V \) are in the present
-problem defined as
-
-$$
-\begin{align*}
-    \hat{V} &= \{v \in H^1(\Omega) : v = 0 \mbox{ on } \partial\Omega\}, \\ 
-     V      &= \{v \in H^1(\Omega) : v = u_0 \mbox{ on } \partial\Omega\}\tp
-\end{align*}
-$$
-
-In short,
-\( H^1(\Omega) \) is the mathematically well-known Sobolev space containing
-functions \( v \) such that \( v^2 \) and \( ||\nabla v||^2 \) have finite integrals over
-\( \Omega \). The solution of the underlying
-PDE
-must lie in a function space where also the derivatives are continuous,
-but the Sobolev space \( H^1(\Omega) \) allows functions with discontinuous
-derivatives.
-This weaker continuity requirement of \( u \) in the variational
-statement <a href="#mjx-eqn-7">(7)</a>,
-caused by the integration by parts, has
-great practical consequences when it comes to constructing
-finite elements.
-
-<p>
-To solve the Poisson equation numerically, we need to transform the
-continuous variational problem
-<a href="#mjx-eqn-7">(7)</a>
-to a discrete variational
-problem. This is done by introducing <em>finite-dimensional</em> test and
-trial spaces, often denoted as
-\( \hat{V}_h\subset\hat{V} \) and \( V_h\subset{V} \). The
-discrete variational problem reads:
-Find \( u_h \in V_h \subset V \) such that
-
-$$
-\begin{equation} \tag{8}
-  \int_{\Omega} \nabla u_h \cdot \nabla v \dx =
-  \int_{\Omega} fv \dx
-  \quad \forall v \in \hat{V}_h \subset \hat{V}\tp
-\end{equation}
-$$
-
-The choice of \( \hat{V}_h \) and \( V_h \) follows directly from the
-kind of finite elements we want to apply in our problem. For example,
-choosing the well-known linear triangular element with three nodes
-implies that
-\( \hat V_h \) and \( V_h \) are the spaces of all piecewise linear functions
-over a mesh of triangles,
-where the functions in \( \hat V_h \)
-are zero on the boundary
-and those in \( V_h \) equal \( u_0 \) on the boundary.
-
-<p>
-The mathematics literature on variational problems writes \( u_h \) for
-the solution of the discrete problem and \( u \) for the solution of the
-continuous problem. To obtain (almost) a one-to-one relationship
-between the mathematical formulation of a problem and the
-corresponding FEniCS program, we shall use \( u \) for the solution of
-the discrete problem and \( u_{e} \) for the exact solution of the
-continuous problem, <em>if</em> we need to explicitly distinguish
-between the two.  In most cases, we will introduce the PDE problem with
-\( u \) as unknown, derive a variational equation \( a(u,v)=L(v) \) with \( u\in
-V \) and \( v\in \hat V \), and then simply discretize the problem by saying
-that we choose finite-dimensional spaces for \( V \) and \( \hat V \). This
-restriction of \( V \) implies that \( u \) becomes a discrete finite element
-function.  In practice, this means that we turn our PDE problem into a
-continuous variational problem, create a mesh and specify an element
-type, and then let \( V \) correspond to this mesh and element choice.
-Depending upon whether \( V \) is infinite- or finite-dimensional, \( u \)
-will be the exact or approximate solution.
-
-<p>
-It turns out to be convenient to
-introduce the following unified notation for linear weak forms:
-
-$$
-\begin{equation}
-a(u, v) = L(v)\tp
-\tag{9}
-\end{equation}
-$$
-
-In the present problem we have that
-
-$$
-\begin{align}
-a(u, v) &= \int_{\Omega} \nabla u \cdot \nabla v \dx,
-\tag{10}\\ 
-L(v) &= \int_{\Omega} fv \dx\tp  \tag{11}
-\end{align}
-$$
-
-From the mathematics literature,
-\( a(u,v) \) is known as a <em>bilinear form</em> and \( L(v) \) as a
-<em>linear form</em>.
-We shall in every linear problem we solve identify the terms with the
-unknown \( u \) and collect them in \( a(u,v) \), and similarly collect
-all terms with only known functions in \( L(v) \). The formulas for \( a \) and
-\( L \) are then coded directly in the program.
-
-<p>
-To summarize, before making a FEniCS program for solving a PDE,
-we must first perform two steps:
-
-<ul>
-  <li> Turn the PDE problem into a discrete
-    variational problem: find \( u\in V \)
-    such that \( a(u,v) = L(v)\quad\forall v\in \hat{V} \).</li>
-  <li> Specify the choice of spaces (\( V \) and \( \hat V \)), which means
-    specifying the mesh and type of finite elements.</li>
-</ul>
-
-<h2 id="tut:poisson1:impl">Implementation</h2>
-
-<p>
-The test problem so far has a general domain \( \Omega \) and general functions
-\( u_0 \) and \( f \). For our first implementation we must decide on specific
-choices of \( \Omega \), \( u_0 \), and \( f \).
-It will be wise to construct a specific problem where we can easily
-check that the computed solution is correct. Let us start with
-specifying an exact solution
-
-$$
-\begin{equation}
-\tag{12}
-u_{\rm e}(x, y) = 1 +x^2 + 2y^2
-\end{equation}
-$$
-
-on some 2D domain.  By inserting <a href="#mjx-eqn-12">(12)</a> in
-our Poisson problem, we find that \( u_{\rm e}(x,y) \) is a solution if
-
-$$ f(x,y) = -6,\quad u_0(x,y)=u_{\rm e}(x,y)=1 + x^2 + 2y^2,$$
-
-regardless of the shape of the domain. We choose here, for simplicity,
-the domain to be the unit square,
-
-$$ \Omega = [0,1]\times [0,1] .$$
-
-The reason for specifying the solution <a href="#mjx-eqn-12">(12)</a>
-is that the finite element method, with a rectangular domain uniformly
-partitioned into linear triangular elements, will exactly reproduce a
-second-order polynomial at the vertices of the cells, regardless of
-the size of the elements. This property allows us to verify the
-implementation by comparing the computed solution, called \( u \) in this
-document (except when setting up the PDE problem), with the exact
-solution, denoted by \( u_{\rm e} \): \( u \) should equal
-\( u_{\rm e} \) to machine precision <em>at the nodes</em>.
-Test problems with this property will be frequently constructed
-throughout this tutorial.
-
-<h3 id="___sec4">The code </h3>
-
-<p>
-A FEniCS program for solving the Poisson equation in 2D
-with the given choices
-of \( u_0 \), \( f \), and \( \Omega \) may look as follows:
-
-<p>
-
-<!-- code=python (!bc pycod) typeset with pygments style "default" -->
-<div class="highlight" style="background: #f8f8f8"><pre style="line-height: 125%"><span style="color: #008000; font-weight: bold">from</span> <span style="color: #0000FF; font-weight: bold">dolfin</span> <span style="color: #008000; font-weight: bold">import</span> <span style="color: #666666">*</span>
-
-<span style="color: #408080; font-style: italic"># Create mesh and define function space</span>
-mesh <span style="color: #666666">=</span> UnitSquareMesh(<span style="color: #666666">6</span>, <span style="color: #666666">4</span>)
-V <span style="color: #666666">=</span> FunctionSpace(mesh, <span style="color: #BA2121">&#39;Lagrange&#39;</span>, <span style="color: #666666">1</span>)
-
-<span style="color: #408080; font-style: italic"># Define boundary conditions</span>
-u0 <span style="color: #666666">=</span> Expression(<span style="color: #BA2121">&#39;1 + x[0]*x[0] + 2*x[1]*x[1]&#39;</span>)
-
-<span style="color: #008000; font-weight: bold">def</span> <span style="color: #0000FF">u0_boundary</span>(x, on_boundary):
-    <span style="color: #008000; font-weight: bold">return</span> on_boundary
-
-bc <span style="color: #666666">=</span> DirichletBC(V, u0, u0_boundary)
-
-<span style="color: #408080; font-style: italic"># Define variational problem</span>
-u <span style="color: #666666">=</span> TrialFunction(V)
-v <span style="color: #666666">=</span> TestFunction(V)
-f <span style="color: #666666">=</span> Constant(<span style="color: #666666">-6.0</span>)
-a <span style="color: #666666">=</span> inner(nabla_grad(u), nabla_grad(v))<span style="color: #666666">*</span>dx
-L <span style="color: #666666">=</span> f<span style="color: #666666">*</span>v<span style="color: #666666">*</span>dx
-
-<span style="color: #408080; font-style: italic"># Compute solution</span>
-u <span style="color: #666666">=</span> Function(V)
-solve(a <span style="color: #666666">==</span> L, u, bc)
-
-<span style="color: #408080; font-style: italic"># Plot solution and mesh</span>
-plot(u)
-
-<span style="color: #408080; font-style: italic"># Dump solution to file in VTK format</span>
-<span style="color: #008000">file</span> <span style="color: #666666">=</span> File(<span style="color: #BA2121">&quot;poisson.pvd&quot;</span>)
-<span style="color: #008000">file</span> <span style="color: #666666">&lt;&lt;</span> u
-
-<span style="color: #408080; font-style: italic"># Hold plot</span>
-interactive()
-</pre></div>
-<p>
-The complete code can be found in the file <a href="https://github.com/hplgit/fenics-tutorial/blob/master/src/stationary/poisson/d1_p2D.py" target="_self"><tt>d1_p2D.py</tt></a> in the
-directory <a href="https://github.com/hplgit/fenics-tutorial/blob/master/src/stationary/poisson" target="_self"><tt>src/stationary/poisson</tt></a>.
-
-<h3 id="___sec5">Running the program </h3>
-
-<p>
-To run the program <code>d1_p2D.py</code>, open a terminal window, move to
-the directory containing the program and write
-
-<p>
-
-<!-- code=text (!bc sys) typeset with pygments style "default" -->
-<div class="highlight" style="background: #f8f8f8"><pre style="line-height: 125%">Terminal&gt; python d1_p2D.py
-</pre></div>
-<p>
-A plot window pops up showing how the solution \( u \) looks like as a surface.
-With the left mouse button you can tilt the figure. Click <code>m</code> to bring
-up the underlying mesh. Click <code>p</code> to save to a PNG file <code>dolfin_plot_0.png</code>
-and <code>P</code> to save to a PDF file <code>dolfin_plot_1.pdf</code>. To kill the
-plot window and terminate the application, click <code>Ctrl+q</code> (hold down
-the <code>Ctrl</code> key and press <code>q</code>).
-Figure <a href="#tut:poisson:2D:fig:ex1:u">1</a> displays the surface and the mesh below.
-Since \( u \) is a simple quadratic function,
-constructed for testing our solver, the
-surface looks quite boring.
-
-<p>
-<center> <!-- figure label: --> <div id="tut:poisson:2D:fig:ex1:u"></div> <!-- FIGURE -->
-<hr class="figure">
-<center><p class="caption">Figure 1:  Plot of the solution in the first FEniCS example.  <!-- caption label: tut:poisson:2D:fig:ex1:u --> </p></center>
-<p><img src="fig/ex1_u.png" align="bottom" width=600></p>
-</center>
-
-<h3 id="___sec6">Dissection of the program </h3>
-
-<p>
-We shall now dissect this FEniCS program in detail. The program
-is written in the Python programming language.
-You may either take a quick look at the
-<a href="http://docs.python.org/tutorial/" target="_self">official Python tutorial</a>
-to pick up the basics of Python if you are unfamiliar with the language,
-or you may learn enough Python as you go along with the examples in the
-present tutorial. The latter strategy has proven to work for many newcomers
-to FEniCS. (The requirement of using Python and an abstract
-mathematical formulation of the finite element problem may seem
-difficult for those who are unfamiliar with these topics.
-However, the amount of mathematics and Python that is really demanded
-to get you productive with FEniCS is quite limited.
-And Python is an easy-to-learn language that you certainly will love
-and use far beyond FEniCS programming.)
-the section <a href="._ftut008.html#tut:appendix:pybooks">Books on Python</a> lists some relevant Python books.
-
-<p>
-The listed FEniCS program defines a finite element mesh, the discrete
-function spaces \( V \) and \( \hat{V} \) corresponding to this mesh and
-the element type, boundary conditions
-for \( u \) (the function \( u_0 \)), \( a(u,v) \), and \( L(v) \).
-Thereafter, the unknown
-trial function \( u \) is computed. Then we can investigate \( u \) visually or
-analyze the computed values.
-
-<p>
-The first line in the program,
-
-<p>
-
-<!-- code=python (!bc pycod) typeset with pygments style "default" -->
-<div class="highlight" style="background: #f8f8f8"><pre style="line-height: 125%"><span style="color: #008000; font-weight: bold">from</span> <span style="color: #0000FF; font-weight: bold">dolfin</span> <span style="color: #008000; font-weight: bold">import</span> <span style="color: #666666">*</span>
-</pre></div>
-<p>
-imports the key classes <code>UnitSquareMesh</code>,
-<code>FunctionSpace</code>, <code>Function</code>, and so forth, from the DOLFIN library.
-All FEniCS programs for solving PDEs by the finite element method
-normally start with this line. DOLFIN is a software library with efficient
-and convenient C++ classes for finite element computing, and
-<code>dolfin</code> is a Python package providing access to this
-C++ library from Python programs.
-You can think of FEniCS as an umbrella, or project name, for a set of
-computational components, where DOLFIN is one important component for
-writing finite element programs. The <code>from dolfin import *</code> statement
-imports other components too, but newcomers to FEniCS
-programming do not need to care about this.
-
-<p>
-The statement
-
-<p>
-
-<!-- code=python (!bc pycod) typeset with pygments style "default" -->
-<div class="highlight" style="background: #f8f8f8"><pre style="line-height: 125%">mesh <span style="color: #666666">=</span> UnitSquareMesh(<span style="color: #666666">6</span>, <span style="color: #666666">4</span>)
-</pre></div>
-<p>
-defines a uniform finite element mesh over the unit square
-\( [0,1]\times [0,1] \). The mesh consists of <em>cells</em>,
-which are triangles with
-straight sides. The parameters 6 and 4 tell that the square is
-first divided into \( 6\times 4 \) rectangles, and then each rectangle
-is divided into two triangles. The total number of triangles
-then becomes 48. The total number of vertices in this mesh is
-\( 7\cdot 5=35 \).
-DOLFIN offers some classes for creating meshes over
-very simple geometries. For domains of more complicated shape one needs
-to use a separate <em>preprocessor</em> program to create the mesh.
-The FEniCS program will then read the mesh from file.
-
-<p>
-Having a mesh, we can define a discrete function space <code>V</code> over this mesh:
-
-<p>
-
-<!-- code=python (!bc pycod) typeset with pygments style "default" -->
-<div class="highlight" style="background: #f8f8f8"><pre style="line-height: 125%">V <span style="color: #666666">=</span> FunctionSpace(mesh, <span style="color: #BA2121">&#39;Lagrange&#39;</span>, <span style="color: #666666">1</span>)
-</pre></div>
-<p>
-The second argument reflects the type of element, while the third
-argument is the degree of the basis functions on the element.
-The type of element is here "Lagrange", implying the
-standard Lagrange family of elements.
-(Some FEniCS programs use <code>'CG'</code>, for Continuous Galerkin,
-as a synonym for <code>'Lagrange'</code>.)
-With degree 1, we simply get the standard linear Lagrange element,
-which is a triangle
-with nodes at the three vertices.
-Some finite element practitioners refer to this element as the
-"linear triangle".
-The computed \( u \) will be continuous and linearly varying in \( x \) and \( y \) over
-each cell in the mesh.
-Higher-degree polynomial approximations over each cell are
-trivially obtained by increasing the third parameter in
-<code>FunctionSpace</code>. Changing the second parameter to <code>'DG'</code> creates a
-function space for discontinuous Galerkin methods.
-
-<p>
-In mathematics, we distinguish between the trial and test
-spaces \( V \) and \( \hat{V} \). The only difference in the present problem
-is the boundary conditions. In FEniCS we do not specify the boundary
-conditions as part of the function space, so it is sufficient to work
-with one common space <code>V</code> for the and trial and test functions in the
-program:
-
-<p>
-
-<!-- code=python (!bc pycod) typeset with pygments style "default" -->
-<div class="highlight" style="background: #f8f8f8"><pre style="line-height: 125%">u <span style="color: #666666">=</span> TrialFunction(V)
-v <span style="color: #666666">=</span> TestFunction(V)
-</pre></div>
-<p>
-The next step is to specify the boundary condition: \( u=u_0 \) on
-\( \partial\Omega \). This is done by
-
-<p>
-
-<!-- code=python (!bc pycod) typeset with pygments style "default" -->
-<div class="highlight" style="background: #f8f8f8"><pre style="line-height: 125%">bc <span style="color: #666666">=</span> DirichletBC(V, u0, u0_boundary)
-</pre></div>
-<p>
-where <code>u0</code> is an instance holding the \( u_0 \) values,
-and <code>u0_boundary</code> is a function (or object) describing whether a point lies
-on the boundary where \( u \) is specified.
-
-<p>
-Boundary conditions
-of the type \( u=u_0 \) are known as <em>Dirichlet conditions</em>, and also
-as <em>essential boundary conditions</em> in a finite element context.
-Naturally, the name of the DOLFIN class holding the information about
-Dirichlet boundary conditions is <code>DirichletBC</code>.
-
-<p>
-The <code>u0</code> variable refers to an <code>Expression</code> object, which
-is used to represent a mathematical function. The typical construction is
-
-<p>
-
-<!-- code=python (!bc pycod) typeset with pygments style "default" -->
-<div class="highlight" style="background: #f8f8f8"><pre style="line-height: 125%">u0 <span style="color: #666666">=</span> Expression(formula)
-</pre></div>
-<p>
-where <code>formula</code> is a string containing the mathematical expression.
-This formula is
-written with C++ syntax (the expression is
-automatically turned into an efficient, compiled
-C++ function, see the section <a href="._ftut008.html#tut:app:cpp:functions">User-defined functions</a> for
-details on the syntax). The independent variables in the function
-expression are supposed to be available
-as a point vector <code>x</code>, where the first element <code>x[0]</code>
-corresponds to the \( x \) coordinate, the second element <code>x[1]</code>
-to the \( y \) coordinate, and (in a three-dimensional problem)
-<code>x[2]</code> to the \( z \) coordinate. With our choice of
-\( u_0(x,y)=1 + x^2 + 2y^2 \), the formula string must be written
-as <code>1 + x[0]*x[0] + 2*x[1]*x[1]</code>:
-
-<p>
-
-<!-- code=python (!bc pycod) typeset with pygments style "default" -->
-<div class="highlight" style="background: #f8f8f8"><pre style="line-height: 125%">u0 <span style="color: #666666">=</span> Expression(<span style="color: #BA2121">&#39;1 + x[0]*x[0] + 2*x[1]*x[1]&#39;</span>)
-</pre></div>
-<p>
-The information about where to apply the <code>u0</code> function as
-boundary condition is coded in a function <code>u0_boundary</code>:
-
-<p>
-
-<!-- code=python (!bc pycod) typeset with pygments style "default" -->
-<div class="highlight" style="background: #f8f8f8"><pre style="line-height: 125%"><span style="color: #008000; font-weight: bold">def</span> <span style="color: #0000FF">u0_boundary</span>(x, on_boundary):
-    <span style="color: #008000; font-weight: bold">return</span> on_boundary
-</pre></div>
-<p>
-A function like <code>u0_boundary</code> for marking the boundary must
-return
-a boolean value: <code>True</code> if the given point
-<code>x</code> lies on the Dirichlet boundary and
-<code>False</code> otherwise.
-The argument <code>on_boundary</code> is <code>True</code> if <code>x</code> is on
-the physical boundary of the mesh, so in the present case, where
-we are supposed to return <code>True</code> for all points on
-the boundary, we can just return the supplied value of
-<code>on_boundary</code>.
-The <code>u0_boundary</code> function will be called
-for every discrete point in the mesh, which allows us to have boundaries
-where \( u \) are known also inside the domain, if desired.
-
-<p>
-One can also omit the <code>on_boundary</code> argument,
-but in that case we need to test on the value of the coordinates
-in <code>x</code>:
-
-<p>
-
-<!-- code=python (!bc pycod) typeset with pygments style "default" -->
-<div class="highlight" style="background: #f8f8f8"><pre style="line-height: 125%"><span style="color: #008000; font-weight: bold">def</span> <span style="color: #0000FF">u0_boundary</span>(x):
-    <span style="color: #008000; font-weight: bold">return</span> x[<span style="color: #666666">0</span>] <span style="color: #666666">==</span> <span style="color: #666666">0</span> <span style="color: #AA22FF; font-weight: bold">or</span> x[<span style="color: #666666">1</span>] <span style="color: #666666">==</span> <span style="color: #666666">0</span> <span style="color: #AA22FF; font-weight: bold">or</span> x[<span style="color: #666666">0</span>] <span style="color: #666666">==</span> <span style="color: #666666">1</span> <span style="color: #AA22FF; font-weight: bold">or</span> x[<span style="color: #666666">1</span>] <span style="color: #666666">==</span> <span style="color: #666666">1</span>
-</pre></div>
-<p>
-As for the formula in <code>Expression</code> objects, <code>x</code> in the
-<code>u0_boundary</code> function represents a point in space with
-coordinates <code>x[0]</code>, <code>x[1]</code>, etc. Comparing floating-point
-values using an exact match test with <code>==</code>
-is not good programming practice, because small round-off errors in
-the computations of the <code>x</code> values could make a test
-<code>x[0] == 1</code> become false even though <code>x</code> lies on the boundary.
-A better test is to check for equality with a tolerance:
-
-<p>
-
-<!-- code=python (!bc pycod) typeset with pygments style "default" -->
-<div class="highlight" style="background: #f8f8f8"><pre style="line-height: 125%"><span style="color: #008000; font-weight: bold">def</span> <span style="color: #0000FF">u0_boundary</span>(x):
-    tol <span style="color: #666666">=</span> <span style="color: #666666">1E-15</span>
-    <span style="color: #008000; font-weight: bold">return</span> <span style="color: #008000">abs</span>(x[<span style="color: #666666">0</span>]) <span style="color: #666666">&lt;</span> tol <span style="color: #AA22FF; font-weight: bold">or</span> \ 
-           <span style="color: #008000">abs</span>(x[<span style="color: #666666">1</span>]) <span style="color: #666666">&lt;</span> tol <span style="color: #AA22FF; font-weight: bold">or</span> \ 
-           <span style="color: #008000">abs</span>(x[<span style="color: #666666">0</span>] <span style="color: #666666">-</span> <span style="color: #666666">1</span>) <span style="color: #666666">&lt;</span> tol <span style="color: #AA22FF; font-weight: bold">or</span> \ 
-           <span style="color: #008000">abs</span>(x[<span style="color: #666666">1</span>] <span style="color: #666666">-</span> <span style="color: #666666">1</span>) <span style="color: #666666">&lt;</span> tol
-</pre></div>
-<p>
-Before defining \( a(u,v) \) and \( L(v) \) we have to specify the \( f \) function:
-
-<p>
-
-<!-- code=python (!bc pycod) typeset with pygments style "default" -->
-<div class="highlight" style="background: #f8f8f8"><pre style="line-height: 125%">f <span style="color: #666666">=</span> Expression(<span style="color: #BA2121">&#39;-6&#39;</span>)
-</pre></div>
-<p>
-When \( f \) is constant over the domain, <code>f</code> can be
-more efficiently represented as a <code>Constant</code> object:
-
-<p>
-
-<!-- code=python (!bc pycod) typeset with pygments style "default" -->
-<div class="highlight" style="background: #f8f8f8"><pre style="line-height: 125%">f <span style="color: #666666">=</span> Constant(<span style="color: #666666">-6.0</span>)
-</pre></div>
-<p>
-Now we have all the objects we need in order to specify this problem's
-\( a(u,v) \) and \( L(v) \):
-
-<p>
-
-<!-- code=python (!bc pycod) typeset with pygments style "default" -->
-<div class="highlight" style="background: #f8f8f8"><pre style="line-height: 125%">a <span style="color: #666666">=</span> inner(nabla_grad(u), nabla_grad(v))<span style="color: #666666">*</span>dx
-L <span style="color: #666666">=</span> f<span style="color: #666666">*</span>v<span style="color: #666666">*</span>dx
-</pre></div>
-<p>
-In essence, these two lines specify the PDE to be solved.
-Note the very close correspondence between the Python syntax
-and the mathematical formulas \( \nabla u\cdot\nabla v \dx \) and
-\( fv \dx \).
-This is a key strength of FEniCS: the formulas in the variational
-formulation translate directly to very similar Python code, a feature
-that makes it easy to specify PDE problems with lots of PDEs and
-complicated terms in the equations.
-The language used to express weak forms is called UFL (Unified Form Language)
-and is an integral part of FEniCS.
-
-<p>
-Instead of <code>nabla_grad</code> we could also just have written
-<code>grad</code> in the examples in this tutorial. However, when taking
-gradients of vector fields, <code>grad</code> and <code>nabla_grad</code>
-differ. The latter is consistent with the tensor algebra commonly
-used to derive vector and tensor PDEs, where \( \nabla \) (&quot;nabla&quot;) acts as a
-vector operator, and therefore this author prefers to always use
-<code>nabla_grad</code>.
-
-<p>
-Having <code>a</code> and <code>L</code> defined, and information about essential
-(Dirichlet) boundary conditions in <code>bc</code>, we can compute the
-solution, a finite element function <code>u</code>, by
-
-<p>
-
-<!-- code=python (!bc pycod) typeset with pygments style "default" -->
-<div class="highlight" style="background: #f8f8f8"><pre style="line-height: 125%">u <span style="color: #666666">=</span> Function(V)
-solve(a <span style="color: #666666">==</span> L, u, bc)
-</pre></div>
-<p>
-Some prefer to replace <code>a</code> and <code>L</code> by an <code>equation</code>
-variable, which is accomplished by this equivalent code:
-
-<p>
-
-<!-- code=python (!bc pycod) typeset with pygments style "default" -->
-<div class="highlight" style="background: #f8f8f8"><pre style="line-height: 125%">equation <span style="color: #666666">=</span> inner(nabla_grad(u), nabla_grad(v))<span style="color: #666666">*</span>dx <span style="color: #666666">==</span> f<span style="color: #666666">*</span>v<span style="color: #666666">*</span>dx
-u <span style="color: #666666">=</span> Function(V)
-solve(equation, u, bc)
-</pre></div>
-<p>
-Note that we first defined the variable <code>u</code> as a
-<code>TrialFunction</code> and used it to represent the unknown in the form
-<code>a</code>.  Thereafter, we redefined <code>u</code> to be a <code>Function</code>
-object representing the solution, i.e., the computed finite element
-function \( u \).  This redefinition of the variable <code>u</code> is possible
-in Python and often done in FEniCS applications. The two types of
-objects that <code>u</code> refers to are equal from a mathematical point of
-view, and hence it is natural to use the same variable name for both
-objects. In a program, however, <code>TrialFunction</code> objects must
-always be used for the unknowns in the problem specification (the form
-<code>a</code>), while <code>Function</code> objects must be used for quantities
-that are computed (known).
-
-<p>
-The simplest way of quickly looking at <code>u</code> is to say
-
-<p>
-
-<!-- code=python (!bc pycod) typeset with pygments style "default" -->
-<div class="highlight" style="background: #f8f8f8"><pre style="line-height: 125%">plot(u, interactive<span style="color: #666666">=</span><span style="color: #008000">True</span>)
-<span style="color: #408080; font-style: italic"># or</span>
-plot(u)
-interactive()
-</pre></div>
-<p>
-Clicking on <code>Help</code> in the plot windows brings up a list of commands.
-For example, typing <code>m</code> brings up the mesh.
-With the left, middle, and right
-mouse buttons you can rotate, translate, and zoom
-(respectively) the plotted surface to better examine what the solution looks
-like. You must click <code>Ctrl+q</code> to kill the plot window and continue
-execution beyond the <code>plot(u, interactive=True)</code> command or <code>interactive()</code>.
-Figure <a href="#tut:poisson:2D:fig:ex1:u">1</a>
-displays the resulting \( u \) function.
-
-<p>
-Plotting both the solution and the mesh is accomplished by
-
-<p>
-
-<!-- code=python (!bc pycod) typeset with pygments style "default" -->
-<div class="highlight" style="background: #f8f8f8"><pre style="line-height: 125%">plot(u)
-plot(mesh)
-<span style="color: #408080; font-style: italic"># Hold plot</span>
-interactive()
-</pre></div>
-<p>
-Type <code>Ctrl+w</code> to kill all plot windows and continue execution.
-
-<p>
-It is also possible to dump the computed solution to file, e.g., in the
-VTK format:
-
-<p>
-
-<!-- code=python (!bc pycod) typeset with pygments style "default" -->
-<div class="highlight" style="background: #f8f8f8"><pre style="line-height: 125%"><span style="color: #008000">file</span> <span style="color: #666666">=</span> File(<span style="color: #BA2121">&#39;poisson.pvd&#39;</span>)
-<span style="color: #008000">file</span> <span style="color: #666666">&lt;&lt;</span> u
-</pre></div>
-<p>
-The <code>poisson.pvd</code> file can now be loaded into any
-front-end to VTK, say ParaView or VisIt. The <code>plot</code> function
-is intended for quick examination of the solution during program development.
-More in-depth visual investigations of finite element solutions will
-normally benefit from using highly professional tools such as ParaView and
-VisIt.
-
-<p>
-The next three sections deal with some technicalities about specifying
-the solution method for linear systems (so that you can solve large
-problems) and examining array data from the computed solution (so that
-you can check that the program is correct).  These technicalities are
-scattered around in forthcoming programs. However, the impatient reader who
-is more interested in seeing the previous program being adapted to a
-real physical problem, and play around with some interesting
-visualizations, can safely jump to the section <a href="#tut:poisson:membrane">Solving a real physical problem</a>.
-Information in the intermediate sections can be studied on demand.
-
-<h2 id="tut:poisson1:solve:prm">Controlling the solution process</h2>
-
-<p>
-Sparse LU decomposition (Gaussian elimination) is used by default to
-solve linear systems of equations in FEniCS programs.  This is a very
-robust and recommended method for a few thousand unknowns in the
-equation system, and may hence be the method of choice in many 2D and
-smaller 3D problems. However, sparse LU decomposition becomes slow and
-memory demanding in large problems.  This fact forces the use of
-iterative methods, which are faster and require much less memory.
-
-<p>
-Preconditioned Krylov solvers is a type of popular iterative methods that are
-easily accessible in FEniCS programs. The Poisson equation results in
-a symmetric, positive definite coefficient matrix, for which the optimal
-Krylov solver is the Conjugate Gradient (CG) method. However, the
-CG method requires boundary conditions to be implemented in a
-symmetric way. This is not the case by default, so then a Krylov solver
-for non-symmetric system, such as GMRES, is a better choice.
-Incomplete
-LU factorization (ILU) is a popular and
-robust all-round preconditioner, so let us try the GMRES-ILU pair:
-
-<p>
-
-<!-- code=python (!bc pycod) typeset with pygments style "default" -->
-<div class="highlight" style="background: #f8f8f8"><pre style="line-height: 125%">solve(a <span style="color: #666666">==</span> L, u, bc)
-      solver_parameters<span style="color: #666666">=</span>{<span style="color: #BA2121">&#39;linear_solver&#39;</span>: <span style="color: #BA2121">&#39;gmres&#39;</span>,
-                         <span style="color: #BA2121">&#39;preconditioner&#39;</span>: <span style="color: #BA2121">&#39;ilu&#39;</span>})
-<span style="color: #408080; font-style: italic"># Alternative syntax</span>
-solve(a <span style="color: #666666">==</span> L, u, bc,
-      solver_parameters<span style="color: #666666">=</span><span style="color: #008000">dict</span>(linear_solver<span style="color: #666666">=</span><span style="color: #BA2121">&#39;gmres&#39;</span>,
-                             preconditioner<span style="color: #666666">=</span><span style="color: #BA2121">&#39;ilu&#39;</span>))
-</pre></div>
-<p>
-the section <a href="._ftut008.html#tut:app:solver:prec">Linear solvers and preconditioners</a> lists the most popular choices of
-Krylov solvers and preconditioners available in FEniCS.
-
-<p>
-The actual GMRES and ILU implementations that are brought into action
-depends on the choice of linear algebra package. FEniCS interfaces
-several linear algebra packages, called <em>linear algebra backends</em> in
-FEniCS terminology.  PETSc is the default choice if DOLFIN is compiled
-with PETSc, otherwise uBLAS.  Epetra (Trilinos), Eigen, MTL4 are other
-supported backends.  Which backend to apply can be controlled by
-setting
-
-<p>
-
-<!-- code=python (!bc pycod) typeset with pygments style "default" -->
-<div class="highlight" style="background: #f8f8f8"><pre style="line-height: 125%">parameters[<span style="color: #BA2121">&#39;linear_algebra_backend&#39;</span>] <span style="color: #666666">=</span> backendname
-</pre></div>
-<p>
-where <code>backendname</code> is a string, either <code>'Eigen'</code>, <code>'PETSc'</code>, <code>'uBLAS'</code>,
-<code>'Epetra'</code>, or <code>'MTL4'</code>.  All these backends offer high-quality
-implementations of both iterative and direct solvers for linear systems
-of equations.
-
-<p>
-A common platform for FEniCS users is Ubuntu Linux.  The FEniCS
-distribution for Ubuntu contains PETSc, making this package the
-default linear algebra backend.  The default solver is sparse LU
-decomposition (<code>'lu'</code>), and the actual software that is called is then
-the sparse LU solver from UMFPACK (which PETSc has an interface
-to). The available linear algebra backends in a FEniCS installation is
-listed by
-
-<p>
-
-<!-- code=python (!bc pycod) typeset with pygments style "default" -->
-<div class="highlight" style="background: #f8f8f8"><pre style="line-height: 125%">list_linear_algebra_backends()
-</pre></div>
-<p>
-We will normally like to control the tolerance in the stopping
-criterion and the maximum number of iterations when running an
-iterative method.  Such parameters can be set by accessing the <em>global
-parameter database</em>, which is called <code>parameters</code> and which behaves as
-a nested dictionary. Write
-
-<p>
-
-<!-- code=python (!bc pycod) typeset with pygments style "default" -->
-<div class="highlight" style="background: #f8f8f8"><pre style="line-height: 125%">info(parameters, <span style="color: #008000">True</span>)
-</pre></div>
-<p>
-to list all parameters and their default values in the database.
-The nesting of parameter sets is indicated through indentation in the
-output from <code>info</code>.
-According to this output, the relevant parameter set is
-named <code>'krylov_solver'</code>, and the parameters are set like this:
-
-<p>
-
-<!-- code=python (!bc pycod) typeset with pygments style "default" -->
-<div class="highlight" style="background: #f8f8f8"><pre style="line-height: 125%">prm <span style="color: #666666">=</span> parameters[<span style="color: #BA2121">&#39;krylov_solver&#39;</span>] <span style="color: #408080; font-style: italic"># short form</span>
-prm[<span style="color: #BA2121">&#39;absolute_tolerance&#39;</span>] <span style="color: #666666">=</span> <span style="color: #666666">1E-10</span>
-prm[<span style="color: #BA2121">&#39;relative_tolerance&#39;</span>] <span style="color: #666666">=</span> <span style="color: #666666">1E-6</span>
-prm[<span style="color: #BA2121">&#39;maximum_iterations&#39;</span>] <span style="color: #666666">=</span> <span style="color: #666666">1000</span>
-</pre></div>
-<p>
-Stopping criteria for Krylov solvers usually involve the norm of
-the residual, which must be smaller than the absolute tolerance
-parameter <em>or</em> smaller than the relative tolerance parameter times
-the initial residual.
-
-<p>
-To see the number of actual iterations to reach the stopping criterion,
-we can insert
-
-<p>
-
-<!-- code=python (!bc pycod) typeset with pygments style "default" -->
-<div class="highlight" style="background: #f8f8f8"><pre style="line-height: 125%">set_log_level(PROGRESS)
-<span style="color: #408080; font-style: italic"># or</span>
-set_log_level(DEBUG)
-</pre></div>
-<p>
-A message with the equation system size, solver type, and number of
-iterations arises from specifying the argument <code>PROGRESS</code>, while
-<code>DEBUG</code> results in more information, including CPU time spent in
-the various parts of the matrix assembly and solve process.
-
-<p>
-The complete solution process with control of the solver parameters
-now contains the statements
-
-<p>
-
-<!-- code=python (!bc pycod) typeset with pygments style "default" -->
-<div class="highlight" style="background: #f8f8f8"><pre style="line-height: 125%">prm <span style="color: #666666">=</span> parameters[<span style="color: #BA2121">&#39;krylov_solver&#39;</span>] <span style="color: #408080; font-style: italic"># short form</span>
-prm[<span style="color: #BA2121">&#39;absolute_tolerance&#39;</span>] <span style="color: #666666">=</span> <span style="color: #666666">1E-10</span>
-prm[<span style="color: #BA2121">&#39;relative_tolerance&#39;</span>] <span style="color: #666666">=</span> <span style="color: #666666">1E-6</span>
-prm[<span style="color: #BA2121">&#39;maximum_iterations&#39;</span>] <span style="color: #666666">=</span> <span style="color: #666666">1000</span>
-set_log_level(PROGRESS)
-
-solve(a <span style="color: #666666">==</span> L, u, bc,
-      solver_parameters<span style="color: #666666">=</span>{<span style="color: #BA2121">&#39;linear_solver&#39;</span>: <span style="color: #BA2121">&#39;gmres&#39;</span>,
-                         <span style="color: #BA2121">&#39;preconditioner&#39;</span>: <span style="color: #BA2121">&#39;ilu&#39;</span>})
-</pre></div>
-<p>
-The demo program <code>d2_p2D.py</code> in the <code>stationary/poisson</code> directory
-incorporates the above shown control of the linear solver and
-preconditioner, but is otherwise similar to the previous <code>d1_p2D.py</code>
-program.
-
-<p>
-We remark that default values for the global parameter database can be
-defined in an XML file. To generate such a file from the current set
-of parameters in a program, run
-
-<p>
-
-<!-- code=python (!bc pycod) typeset with pygments style "default" -->
-<div class="highlight" style="background: #f8f8f8"><pre style="line-height: 125%">File(<span style="color: #BA2121">&#39;dolfin_parameters.xml&#39;</span>) <span style="color: #666666">&lt;&lt;</span> parameters
-</pre></div>
-<p>
-If a <code>dolfin_parameters.xml</code> file is
-found in the directory where a FEniCS program is run, this file is
-read and used to initialize the <code>parameters</code> object. Otherwise,
-the file <code>.config/fenics/dolfin_parameters.xml</code> in the user's home
-directory is read, if it exists.  Another alternative is to load
-the XML (with any name) manually in the program:
-
-<p>
-
-<!-- code=python (!bc pycod) typeset with pygments style "default" -->
-<div class="highlight" style="background: #f8f8f8"><pre style="line-height: 125%">File(<span style="color: #BA2121">&#39;dolfin_parameters.xml&#39;</span>) <span style="color: #666666">&gt;&gt;</span> parameters
-</pre></div>
-<p>
-The XML file can also be in gzip'ed form with the extension <code>.xml.gz</code>.
-
-<h2 id="tut:poisson1:solver:problem">Linear variational problem and solver objects</h2>
-
-<p>
-The <code>solve(a == L, u, bc)</code> call is just a compact syntax alternative to a
-slightly more comprehensive specification of the variational equation
-and the solution of the associated linear system.  This alternative
-syntax is used in a lot of FEniCS applications and will also be
-used later in this tutorial, so we show it already now:
-
-<p>
-
-<!-- code=python (!bc pycod) typeset with pygments style "default" -->
-<div class="highlight" style="background: #f8f8f8"><pre style="line-height: 125%">u <span style="color: #666666">=</span> Function(V)
-problem <span style="color: #666666">=</span> LinearVariationalProblem(a, L, u, bc)
-solver  <span style="color: #666666">=</span> LinearVariationalSolver(problem)
-solver<span style="color: #666666">.</span>solve()
-</pre></div>
-<p>
-Many objects have an attribute <code>parameters</code> corresponding to
-a parameter set in the global <code>parameters</code> database,
-but local to the object. Here, <code>solver.parameters</code> play that
-role. Setting the CG method with ILU preconditioning as solution
-method and specifying solver-specific parameters can be done
-like this:
-
-<p>
-
-<!-- code=python (!bc pycod) typeset with pygments style "default" -->
-<div class="highlight" style="background: #f8f8f8"><pre style="line-height: 125%">solver<span style="color: #666666">.</span>parameters[<span style="color: #BA2121">&#39;linear_solver&#39;</span>] <span style="color: #666666">=</span> <span style="color: #BA2121">&#39;cg&#39;</span>
-solver<span style="color: #666666">.</span>parameters[<span style="color: #BA2121">&#39;preconditioner&#39;</span>] <span style="color: #666666">=</span> <span style="color: #BA2121">&#39;ilu&#39;</span>
-cg_prm <span style="color: #666666">=</span> solver<span style="color: #666666">.</span>parameters[<span style="color: #BA2121">&#39;krylov_solver&#39;</span>] <span style="color: #408080; font-style: italic"># short form</span>
-cg_prm[<span style="color: #BA2121">&#39;absolute_tolerance&#39;</span>] <span style="color: #666666">=</span> <span style="color: #666666">1E-7</span>
-cg_prm[<span style="color: #BA2121">&#39;relative_tolerance&#39;</span>] <span style="color: #666666">=</span> <span style="color: #666666">1E-4</span>
-cg_prm[<span style="color: #BA2121">&#39;maximum_iterations&#39;</span>] <span style="color: #666666">=</span> <span style="color: #666666">1000</span>
-</pre></div>
-<p>
-Calling <code>info(solver.parameters, True)</code> lists all the available
-parameter sets with default values for each parameter.
-Settings in the global <code>parameters</code> database are
-propagated to parameter sets in individual objects, with the
-possibility of being overwritten as done above.
-
-<p>
-The <code>d3_p2D.py</code> program modifies the <code>d2_p2D.py</code> file
-to incorporate objects for the variational problem and solver.
-
-<h2 id="tut:poisson1:verify1">Examining the discrete solution</h2>
-
-<p>
-We know that, in the particular boundary-value problem of the section <a href="#tut:poisson1:impl">Implementation</a>, the computed solution \( u \) should equal the
-exact solution at the vertices of the cells.  An important extension
-of our first program is therefore to examine the computed values of
-the solution, which is the focus of the present section.
-
-<p>
-A finite element function like \( u \) is expressed as a linear combination
-of basis functions \( \phi_j \), spanning the space \( V \):
-
-$$
-\begin{equation}
-\sum_{j=1}^N U_j \phi_j \tag{13}\tp
-\end{equation}
-$$
-
-By writing <code>solve(a == L, u, bc)</code> in the program, a linear system
-will be formed from \( a \) and \( L \), and this system is solved for the
-\( U_1,\ldots,U_N \) values. The \( U_1,\ldots,U_N \) values are known
-as <em>degrees of freedom</em> of \( u \). For Lagrange elements (and many other
-element types) \( U_k \) is simply the value of \( u \) at the node
-with global number \( k \).
-(The nodes and cell vertices coincide for linear Lagrange elements, while
-for higher-order elements there may be additional nodes at
-the facets and in the interior of cells.)
-
-<p>
-Having <code>u</code> represented as a <code>Function</code> object, we can either evaluate
-<code>u(x)</code> at any vertex <code>x</code> in the mesh, or we can grab all the values
-\( U_j \) directly by
-
-<p>
-
-<!-- code=python (!bc pycod) typeset with pygments style "default" -->
-<div class="highlight" style="background: #f8f8f8"><pre style="line-height: 125%">u_nodal_values <span style="color: #666666">=</span> u<span style="color: #666666">.</span>vector()
-</pre></div>
-<p>
-The result is a DOLFIN <code>Vector</code> object, which is basically an
-encapsulation of the vector object used in the linear algebra package
-that is used to solve the linear system arising from the
-variational problem.
-Since we program in Python it is convenient to convert the
-<code>Vector</code> object to a standard <code>numpy</code> array for further
-processing:
-
-<p>
-
-<!-- code=python (!bc pycod) typeset with pygments style "default" -->
-<div class="highlight" style="background: #f8f8f8"><pre style="line-height: 125%">u_array <span style="color: #666666">=</span> u_nodal_values<span style="color: #666666">.</span>array()
-</pre></div>
-<p>
-With <code>numpy</code> arrays we can write MATLAB-like code to analyze
-the data. Indexing is done with square brackets: <code>u_array[i]</code>,
-where the index <code>i</code> always starts at <code>0</code>.
-
-<p>
-Now, a fundamental question is: What are the coordinates of
-node <code>i</code> whose value is is <code>u_array[i]</code>? To answer this question,
-we need to understand how to get our hands on the coordinates, and
-in particular, the numbering of degrees of freedom and the
-numbering of vertices in the mesh. We start with P1
-(1st order Lagrange) where all the nodes are vertices in the mesh.
-
-<p>
-The function <code>mesh.coordinates()</code> returns the coordinates of the
-vertices as a <code>numpy</code> array with shape \( (M,d \)), \( M \) being the number
-of vertices in the mesh and \( d \) being the number of space dimensions:
-
-<p>
-
-<!-- code=python (!bc pyshell) typeset with pygments style "default" -->
-<div class="highlight" style="background: #f8f8f8"><pre style="line-height: 125%"><span style="color: #666666">&gt;&gt;&gt;</span> <span style="color: #008000; font-weight: bold">from</span> <span style="color: #0000FF; font-weight: bold">dolfin</span> <span style="color: #008000; font-weight: bold">import</span> <span style="color: #666666">*</span>
-<span style="color: #666666">&gt;&gt;&gt;</span>
-<span style="color: #666666">&gt;&gt;&gt;</span> mesh <span style="color: #666666">=</span> UnitSquareMesh(<span style="color: #666666">2</span>, <span style="color: #666666">2</span>)
-<span style="color: #666666">&gt;&gt;&gt;</span> coor <span style="color: #666666">=</span> mesh<span style="color: #666666">.</span>coordinates()
-<span style="color: #666666">&gt;&gt;&gt;</span> coor
-array([[ <span style="color: #666666">0.</span> ,  <span style="color: #666666">0.</span> ],
-       [ <span style="color: #666666">0.5</span>,  <span style="color: #666666">0.</span> ],
-       [ <span style="color: #666666">1.</span> ,  <span style="color: #666666">0.</span> ],
-       [ <span style="color: #666666">0.</span> ,  <span style="color: #666666">0.5</span>],
-       [ <span style="color: #666666">0.5</span>,  <span style="color: #666666">0.5</span>],
-       [ <span style="color: #666666">1.</span> ,  <span style="color: #666666">0.5</span>],
-       [ <span style="color: #666666">0.</span> ,  <span style="color: #666666">1.</span> ],
-       [ <span style="color: #666666">0.5</span>,  <span style="color: #666666">1.</span> ],
-       [ <span style="color: #666666">1.</span> ,  <span style="color: #666666">1.</span> ]])
-</pre></div>
-<p>
-We see from this output that vertices are first numbered along \( y=0 \)
-with increasing \( x \) coordinate, then along \( y=0.5 \), and so on.
-
-<p>
-Next we compute a function <code>u</code> on this mesh, e.g., the \( u=x+y \):
-
-<p>
-
-<!-- code=python (!bc pyshell) typeset with pygments style "default" -->
-<div class="highlight" style="background: #f8f8f8"><pre style="line-height: 125%"><span style="color: #666666">&gt;&gt;&gt;</span> V <span style="color: #666666">=</span> FunctionSpace(mesh, <span style="color: #BA2121">&#39;Lagrange&#39;</span>, <span style="color: #666666">1</span>)
-<span style="color: #666666">&gt;&gt;&gt;</span> u <span style="color: #666666">=</span> interpolate(Expression(<span style="color: #BA2121">&#39;x[0]+x[1]&#39;</span>), V)
-<span style="color: #666666">&gt;&gt;&gt;</span> u_array <span style="color: #666666">=</span> u<span style="color: #666666">.</span>vector()<span style="color: #666666">.</span>array()
-<span style="color: #666666">&gt;&gt;&gt;</span> u_array
-array([ <span style="color: #666666">1.</span> ,  <span style="color: #666666">0.5</span>,  <span style="color: #666666">1.5</span>,  <span style="color: #666666">0.</span> ,  <span style="color: #666666">1.</span> ,  <span style="color: #666666">2.</span> ,  <span style="color: #666666">0.5</span>,  <span style="color: #666666">1.5</span>,  <span style="color: #666666">1.</span> ])
-</pre></div>
-<p>
-We observe that <code>u_array[0]</code> is <em>not</em> the value of \( x+y \) at vertex number 0,
-since this vertex has coordinates \( x=y=0 \). The numbering of the
-degrees of freedom \( U_1,\ldots,U_{N} \) is obviously not the same as the
-numbering of the vertices.
-
-<p>
-The vertex values of a <code>Function</code> object can be extracted by
-<code>u.compute_vertex_values()</code>, which returns an array where element <code>i</code>
-is the value of <code>u</code> at vertex <code>i</code>:
-
-<p>
-
-<!-- code=python (!bc pyshell) typeset with pygments style "default" -->
-<div class="highlight" style="background: #f8f8f8"><pre style="line-height: 125%"><span style="color: #666666">&gt;&gt;&gt;</span> u_at_vertices <span style="color: #666666">=</span> u<span style="color: #666666">.</span>compute_vertex_values()
-<span style="color: #666666">&gt;&gt;&gt;</span> <span style="color: #008000; font-weight: bold">for</span> i, x <span style="color: #AA22FF; font-weight: bold">in</span> <span style="color: #008000">enumerate</span>(coor):
-<span style="color: #666666">...</span>     <span style="color: #008000; font-weight: bold">print</span>(<span style="color: #BA2121">&#39;vertex </span><span style="color: #BB6688; font-weight: bold">%d</span><span style="color: #BA2121">: u_at_vertices[</span><span style="color: #BB6688; font-weight: bold">%d</span><span style="color: #BA2121">]=</span><span style="color: #BB6688; font-weight: bold">%g</span><span style="color: #BB6622; font-weight: bold">\t</span><span style="color: #BA2121">u(</span><span style="color: #BB6688; font-weight: bold">%s</span><span style="color: #BA2121">)=</span><span style="color: #BB6688; font-weight: bold">%g</span><span style="color: #BA2121">&#39;</span> <span style="color: #666666">%</span>
-<span style="color: #666666">...</span>           (i, i, u_at_vertices[i], x, u(x)))
-vertex <span style="color: #666666">0</span>: u_at_vertices[<span style="color: #666666">0</span>]<span style="color: #666666">=0</span>	u([ <span style="color: #666666">0.</span>  <span style="color: #666666">0.</span>])<span style="color: #666666">=8.46545e-16</span>
-vertex <span style="color: #666666">1</span>: u_at_vertices[<span style="color: #666666">1</span>]<span style="color: #666666">=0.5</span>	u([ <span style="color: #666666">0.5</span>  <span style="color: #666666">0.</span> ])<span style="color: #666666">=0.5</span>
-vertex <span style="color: #666666">2</span>: u_at_vertices[<span style="color: #666666">2</span>]<span style="color: #666666">=1</span>	u([ <span style="color: #666666">1.</span>  <span style="color: #666666">0.</span>])<span style="color: #666666">=1</span>
-vertex <span style="color: #666666">3</span>: u_at_vertices[<span style="color: #666666">3</span>]<span style="color: #666666">=0.5</span>	u([ <span style="color: #666666">0.</span>   <span style="color: #666666">0.5</span>])<span style="color: #666666">=0.5</span>
-vertex <span style="color: #666666">4</span>: u_at_vertices[<span style="color: #666666">4</span>]<span style="color: #666666">=1</span>	u([ <span style="color: #666666">0.5</span>  <span style="color: #666666">0.5</span>])<span style="color: #666666">=1</span>
-vertex <span style="color: #666666">5</span>: u_at_vertices[<span style="color: #666666">5</span>]<span style="color: #666666">=1.5</span>	u([ <span style="color: #666666">1.</span>   <span style="color: #666666">0.5</span>])<span style="color: #666666">=1.5</span>
-vertex <span style="color: #666666">6</span>: u_at_vertices[<span style="color: #666666">6</span>]<span style="color: #666666">=1</span>	u([ <span style="color: #666666">0.</span>  <span style="color: #666666">1.</span>])<span style="color: #666666">=1</span>
-vertex <span style="color: #666666">7</span>: u_at_vertices[<span style="color: #666666">7</span>]<span style="color: #666666">=1.5</span>	u([ <span style="color: #666666">0.5</span>  <span style="color: #666666">1.</span> ])<span style="color: #666666">=1.5</span>
-vertex <span style="color: #666666">8</span>: u_at_vertices[<span style="color: #666666">8</span>]<span style="color: #666666">=2</span>	u([ <span style="color: #666666">1.</span>  <span style="color: #666666">1.</span>])<span style="color: #666666">=2</span>
-</pre></div>
-<p>
-Alternatively, we can ask for the mapping from vertex numbering to degrees
-of freedom numbering in the space \( V \):
-
-<p>
-
-<!-- code=text typeset with pygments style "default" -->
-<div class="highlight" style="background: #f8f8f8"><pre style="line-height: 125%">v2d = vertex_to_dof_map(V)
-</pre></div>
-<p>
-Now, <code>u_array[v2d[i]]</code> will give us the value of the
-degree of freedom in <code>u</code> corresponding
-to vertex <code>i</code> (<code>v2d[i]</code>). In particular, <code>u_array[v2d]</code> is an array
-with all the elements in the same (vertex numbered) order as <code>coor</code>.
-The inverse map, from degrees of freedom
-number to vertex number is given by <code>dof_to_vertex_map(V)</code>, so
-<code>coor[dof_to_vertex_map(V)]</code> results in an array of all the
-coordinates in the same order as the degrees of freedom.
-
-<p>
-For Lagrange elements of degree larger than 1, there are degrees of
-freedom (nodes) that do not correspond to vertices.
- There is no simple way of getting the
-coordinates associated with the non-vertex degrees of freedom, so
-if we want to write out the values of a finite element solution,
-the following code snippet does the task at the vertices, and this
-will work for all kinds of Lagrange elements.
-
-<p>
-
-<!-- code=python (!bc pycod) typeset with pygments style "default" -->
-<div class="highlight" style="background: #f8f8f8"><pre style="line-height: 125%">u_at_vertices <span style="color: #666666">=</span> u<span style="color: #666666">.</span>compute_vertex_values()
-<span style="color: #008000; font-weight: bold">for</span> i, x <span style="color: #AA22FF; font-weight: bold">in</span> <span style="color: #008000">enumerate</span>(coor):
-    <span style="color: #008000; font-weight: bold">print</span>(<span style="color: #BA2121">&#39;u(</span><span style="color: #BB6688; font-weight: bold">%8g</span><span style="color: #BA2121">,</span><span style="color: #BB6688; font-weight: bold">%8g</span><span style="color: #BA2121">) = </span><span style="color: #BB6688; font-weight: bold">%g</span><span style="color: #BA2121">&#39;</span> <span style="color: #666666">%</span>
-          (coor[i][<span style="color: #666666">0</span>], coor[i][<span style="color: #666666">1</span>], u_at_vertices[i]))
-</pre></div>
-<p>
-The beginning of the output looks like this:
-
-<p>
-
-<!-- code=text (!bc dat) typeset with pygments style "default" -->
-<div class="highlight" style="background: #f8f8f8"><pre style="line-height: 125%">u(       0,       0) = 1
-u(0.166667,       0) = 1.02778
-u(0.333333,       0) = 1.11111
-u(     0.5,       0) = 1.25
-u(0.666667,       0) = 1.44444
-u(0.833333,       0) = 1.69444
-u(       1,       0) = 2
-</pre></div>
-<p>
-For Lagrange elements of degree higher than one, the vertices do not
-correspond to all the nodal points and the <code>if</code>-test fails.
-
-<p>
-For verification purposes we want to compare the values of the
-computed <code>u</code> at the nodes (given by <code>u_array</code>) with the exact
-solution <code>u0</code> evaluated at the nodes.  The difference between the
-computed and exact solution should be less than a small tolerance at
-all the nodes. The <code>Expression</code> object <code>u0</code> can be evaluated
-at any point <code>x</code> by calling <code>u0(x)</code>. Specifically,
-<code>u0(coor[i])</code> returns the value of <code>u0</code> at the vertex or node
-with global number <code>i</code>.
-
-<p>
-Alternatively, we can make a finite element field <code>u_e</code>, representing
-the exact solution, whose values at the nodes are given by the
-<code>u0</code> function. With mathematics, \( \uex = \sum_{j=1}^N  E_j\phi_j \), where
-\( E_j=u_0(x_j,y_j) \), \( (x_j,y_j) \) being the coordinates of node number \( j \).
-This process is known as interpolation.
-FEniCS has a function for performing the operation:
-
-<p>
-
-<!-- code=python (!bc pycod) typeset with pygments style "default" -->
-<div class="highlight" style="background: #f8f8f8"><pre style="line-height: 125%">u_e <span style="color: #666666">=</span> interpolate(u0, V)
-</pre></div>
-<p>
-The maximum error can now be computed as
-
-<p>
-
-<!-- code=python (!bc pycod) typeset with pygments style "default" -->
-<div class="highlight" style="background: #f8f8f8"><pre style="line-height: 125%">u_e_array <span style="color: #666666">=</span> u_e<span style="color: #666666">.</span>vector()<span style="color: #666666">.</span>array()
-<span style="color: #008000; font-weight: bold">print</span>(<span style="color: #BA2121">&#39;Max error:&#39;</span>, numpy<span style="color: #666666">.</span>abs(u_e_array <span style="color: #666666">-</span> u_array)<span style="color: #666666">.</span>max())
-</pre></div>
-<p>
-The value of the error should be at the level of the machine precision
-(\( 10^{-16} \)).
-
-<p>
-To demonstrate the use of point evaluations of <code>Function</code> objects,
-we write out the computed <code>u</code> at the center point
-of the domain and compare it with the exact solution:
-
-<p>
-
-<!-- code=python (!bc pycod) typeset with pygments style "default" -->
-<div class="highlight" style="background: #f8f8f8"><pre style="line-height: 125%">center <span style="color: #666666">=</span> (<span style="color: #666666">0.5</span>, <span style="color: #666666">0.5</span>)
-<span style="color: #008000; font-weight: bold">print</span>(<span style="color: #BA2121">&#39;numerical u at the center point:&#39;</span>,  u(center))
-<span style="color: #008000; font-weight: bold">print</span>(<span style="color: #BA2121">&#39;exact     u at the center point:&#39;</span>, u0(center))
-</pre></div>
-<p>
-Trying a \( 3\times 3 \) mesh, the output from the
-previous snippet becomes
-
-<p>
-
-<!-- code=text (!bc dat) typeset with pygments style "default" -->
-<div class="highlight" style="background: #f8f8f8"><pre style="line-height: 125%">numerical u at the center point: [ 1.83333333]
-exact     u at the center point: [ 1.75]
-</pre></div>
-<p>
-The discrepancy is due to the fact that the center point is not a node
-in this particular mesh, but a point in the interior of a cell,
-and <code>u</code> varies linearly over the cell while
-<code>u0</code> is a quadratic function.
-
-<p>
-We have seen how to extract the nodal values in a <code>numpy</code> array.
-If desired, we can adjust the nodal values too. Say we want to
-normalize the solution such that \( \max_j U_j = 1 \). Then we
-must divide all \( U_j \) values
-by \( \max_j U_j \). The following snippet performs the task:
-
-<p>
-
-<!-- code=python (!bc pycod) typeset with pygments style "default" -->
-<div class="highlight" style="background: #f8f8f8"><pre style="line-height: 125%">max_u <span style="color: #666666">=</span> u_array<span style="color: #666666">.</span>max()
-u_array <span style="color: #666666">/=</span> max_u
-u<span style="color: #666666">.</span>vector()[:] <span style="color: #666666">=</span> u_array
-u<span style="color: #666666">.</span>vector()<span style="color: #666666">.</span>set_local(u_array)  <span style="color: #408080; font-style: italic"># alternative</span>
-<span style="color: #008000; font-weight: bold">print</span>(u<span style="color: #666666">.</span>vector()<span style="color: #666666">.</span>array())
-</pre></div>
-<p>
-That is, we manipulate <code>u_array</code> as desired, and then we insert this
-array into <code>u</code>'s <code>Vector</code> object.  The <code>/=</code> operator implies an
-in-place modification of the object on the left-hand side: all
-elements of the <code>u_array</code> are divided by the value <code>max_u</code>.
-Alternatively, one could write <code>u_array = u_array/max_u</code>, which
-implies creating a new array on the right-hand side and assigning this
-array to the name <code>u_array</code>.
-
-<p>
-A call like <code>u.vector().array()</code> returns a copy of the data in
-<code>u.vector()</code>. One must therefore never perform assignments like
-<code>u.vector.array()[:] = ...</code>, but instead extract the <code>numpy</code> array
-(i.e., a copy), manipulate it, and insert it back with <code>u.vector()[:]
-= </code> or <code>u.set_local(...)</code>.
-[[[
-
-<p>
-There is more mesh information to be gathered from a <code>mesh</code> object:
-
-<ul>
-  <li> <code>mesh.num_cells()</code> returns the number of cells (triangles)
-    in the mesh,</li>
-  <li> <code>mesh.num_vertices()</code> returns the number of vertices in
-    the mesh (with our choice of linear Lagrange elements this equals the
-    number of nodes, <code>len(u_array)</code>, or dimension of the space <code>V.dim()</code>),</li>
-  <li> <code>mesh.cells()</code> returns the vertex numbers of the vertices in
-    each cell as a <code>numpy</code> array with shape
-    (<em>number of cells</em>, <em>number of vertices in a cell</em>),</li>
-  <li> <code>mesh.hmin()</code> returns the minimum cell diameter (&quot;smallest cell&quot;),</li>
-  <li> <code>mesh.hmax()</code> returns the maximum cell diameter (&quot;largest cell&quot;).</li>
-</ul>
-
-Writing <code>print(mesh)</code> dumps a short, pretty-print description
-of the mesh (<code>print(mesh)</code> actually displays the result of <code>str(mesh)</code>,
-which defines the pretty print):
-
-<p>
-
-<!-- code=text (!bc dat) typeset with pygments style "default" -->
-<div class="highlight" style="background: #f8f8f8"><pre style="line-height: 125%">&lt;Mesh of topological dimension 2 (triangles) with
-16 vertices and 18 cells, ordered&gt;
-</pre></div>
-<p>
-All mesh objects are of type <code>Mesh</code> so typing the command
-<code>pydoc dolfin.Mesh</code> in a terminal window will give a list
-of methods (that is, functions in a class)
-that can be called through any <code>Mesh</code> object. In fact,
-<code>pydoc dolfin.X</code> shows the documentation of any DOLFIN name <code>X</code>.
-
-<p>
-All the code in this subsection can be found in the file <code>d4_p2D.py</code>
-in the <code>stationary/poisson</code> directory.  We have commented out the
-plotting statements in this version of the program, but if you want
-plotting to happen, make sure that <code>interactive</code> is called at the very
-end of the program.
-
-<h2 id="tut:poisson:membrane">Solving a real physical problem</h2>
-
-<p>
-<!-- 2DO -->
-
-<p>
-<div class="alert alert-block alert-danger alert-text-normal"><b>Warning.</b>
-The program example in this section relies on generating a mesh over
-a circular disk. This must be done with a preprocessor.
-</div>
-
-
-<p>
-Perhaps you are not particularly amazed by viewing the simple surface
-of \( u \) in the test problem from the section <a href="#tut:poisson1:impl">Implementation</a>.
-However, solving a real physical problem
-with a more interesting and amazing solution on the screen is only a
-matter of specifying a more exciting domain, boundary condition,
-and/or right-hand side \( f \).
-
-<p>
-One possible physical problem regards the deflection \( D(x,y) \) of an
-elastic circular membrane with radius \( R \), subject to a localized
-perpendicular pressure force, modeled as a Gaussian function.  The
-appropriate PDE model is
-
-$$
-\begin{equation}
--T\nabla^2 D = p(x,y)\quad\hbox{in }\Omega = \{ (x,y)\,|\, x^2+y^2\leq R\},
-\tag{14}
-\end{equation}
-$$
-
-with
-
-$$
-\begin{equation}
-p(x,y) = {A\over 2\pi\sigma}\exp{\left(
-- {1\over2}\left( {x-x_0\over\sigma}\right)^2
-- {1\over2}\left( {y-y_0\over\sigma}\right)^2
-\right)}\, .
-\tag{15}
-\end{equation}
-$$
-
-Here, \( T \) is the tension in the membrane (constant), \( p \) is the external
-pressure load,
-\( A \) the amplitude of the pressure, \( (x_0,y_0) \) the localization of
-the Gaussian pressure function, and \( \sigma \) the "width" of this
-function. The boundary of the membrane has no
-deflection, implying \( D=0 \) as boundary condition.
-
-<p>
-For scaling and verification it is convenient to simplify the problem
-to find an analytical solution. In the limit \( \sigma\rightarrow\infty \),
-\( p\rightarrow A/(2\pi\sigma) \) (constant pressure throughout \( \Omega \)),
-which allows us to integrate an axi-symmetric
-version of the equation in the radial coordinate \( r\in [0,R] \) and
-obtain \( D(r)=(r^2-R^2)A/(8\pi\sigma T) \). This result gives
-a rough estimate of the characteristic size of the deflection:
-\( |D(0)|=AR^2/(8\pi\sigma T) \), which can be used to scale the deflection.
-With \( R \) as characteristic length scale, we can derive the equivalent
-dimensionless problem on the unit circle,
-
-$$
-\begin{equation}
-\tag{16}
--\nabla^2 w = f,
-\end{equation}
-$$
-
-with \( w=0 \) on the boundary and with
-
-$$
-\begin{equation}
-\tag{17}
-f(x,y) = 4\exp{\left(
-- \frac{1}{2}\left( \frac{Rx-x_0}{\sigma}\right)^2
-- \frac{1}{2}\left( \frac{Ry-y_0}{\sigma}\right)^2
-\right)}.
-\end{equation}
-$$
-
-For notational convenience we have dropped introducing new symbols
-for the scaled
-coordinates in <a href="#mjx-eqn-17">(17)</a>.
-Now \( D \) is related to \( w \) through \( D = AR^2w/(8\pi\sigma T) \).
-
-<p>
-Let us list the modifications of the
-<code>d1_p2D.py</code> program that are needed to solve this membrane problem:
-
-<ul>
-  <li> Initialize \( T \), \( A \), \( R \), \( x_0 \), \( y_0 \), and \( \sigma \),</li>
-  <li> create a mesh over the unit circle,</li>
-  <li> make an expression object for the scaled pressure function \( f \),</li>
-  <li> define the <code>a</code> and <code>L</code> formulas in the variational
-    problem for \( w \) and compute the solution,</li>
-  <li> plot the mesh, \( w \), and \( f \),</li>
-  <li> write out the maximum real deflection \( D \).</li>
-</ul>
-
-Some suitable values of \( T \), \( A \), \( R \), \( x_0 \), \( y_0 \), and \( \sigma \) are
-
-<p>
-
-<!-- code=python (!bc pycod) typeset with pygments style "default" -->
-<div class="highlight" style="background: #f8f8f8"><pre style="line-height: 125%">T <span style="color: #666666">=</span> <span style="color: #666666">10.0</span>  <span style="color: #408080; font-style: italic"># tension</span>
-A <span style="color: #666666">=</span> <span style="color: #666666">1.0</span>   <span style="color: #408080; font-style: italic"># pressure amplitude</span>
-R <span style="color: #666666">=</span> <span style="color: #666666">0.3</span>   <span style="color: #408080; font-style: italic"># radius of domain</span>
-theta <span style="color: #666666">=</span> <span style="color: #666666">0.2</span>
-x0 <span style="color: #666666">=</span> <span style="color: #666666">0.6*</span>R<span style="color: #666666">*</span>cos(theta)
-y0 <span style="color: #666666">=</span> <span style="color: #666666">0.6*</span>R<span style="color: #666666">*</span>sin(theta)
-sigma <span style="color: #666666">=</span> <span style="color: #666666">0.025</span>
-</pre></div>
-<p>
-<!-- 2DO -->
-
-<p>
-<div class="alert alert-block alert-danger alert-text-normal"><b>Warning.</b>
-Meshr must be used to create circle mesh.
-</div>
-
-
-<p>
-A mesh over the unit circle can be created by
-
-<p>
-
-<!-- code=python (!bc pycod) typeset with pygments style "default" -->
-<div class="highlight" style="background: #f8f8f8"><pre style="line-height: 125%">mesh <span style="color: #666666">=</span> CircleMesh(n)
-</pre></div>
-<p>
-where <code>n</code> is the typical number of elements in the radial direction.
-
-<p>
-The function \( f \) is represented by an <code>Expression</code> object. There
-are many physical parameters in the formula for \( f \) that enter the
-expression string and these parameters must have their values set
-by keyword arguments:
-
-<p>
-
-<!-- code=python (!bc pycod) typeset with pygments style "default" -->
-<div class="highlight" style="background: #f8f8f8"><pre style="line-height: 125%">f <span style="color: #666666">=</span> Expression(<span style="color: #BA2121">&#39;4*exp(-0.5*(pow((R*x[0] - x0)/sigma, 2)) &#39;</span>
-               <span style="color: #BA2121">&#39;     - 0.5*(pow((R*x[1] - y0)/sigma, 2)))&#39;</span>,
-               R<span style="color: #666666">=</span>R, x0<span style="color: #666666">=</span>x0, y0<span style="color: #666666">=</span>y0, sigma<span style="color: #666666">=</span>sigma)
-</pre></div>
-<p>
-The coordinates in <code>Expression</code> objects <em>must</em> be a vector
-with indices 0, 1, and 2, and with the name <code>x</code>. Otherwise
-we are free to introduce names of parameters as long as these are
-given default values by keyword arguments. All the parameters
-initialized by keyword arguments can at any time have their
-values modified. For example, we may set
-
-<p>
-
-<!-- code=python (!bc pycod) typeset with pygments style "default" -->
-<div class="highlight" style="background: #f8f8f8"><pre style="line-height: 125%">f<span style="color: #666666">.</span>sigma <span style="color: #666666">=</span> <span style="color: #666666">50</span>
-f<span style="color: #666666">.</span>x0 <span style="color: #666666">=</span> <span style="color: #666666">0.3</span>
-</pre></div>
-<p>
-It would be of interest to visualize \( f \) along with \( w \) so that we can
-examine the pressure force and its response.  We must then transform
-the formula (<code>Expression</code>) to a finite element function
-(<code>Function</code>).  The most natural approach is to construct a finite
-element function whose degrees of freedom (values at the nodes in this case) are
-calculated from \( f \). That is, we interpolate \( f \) (see
-the section <a href="#tut:poisson1:verify1">Examining the discrete solution</a>):
-
-<p>
-
-<!-- code=python (!bc pycod) typeset with pygments style "default" -->
-<div class="highlight" style="background: #f8f8f8"><pre style="line-height: 125%">f <span style="color: #666666">=</span> interpolate(f, V)
-</pre></div>
-<p>
-Calling <code>plot(f)</code> will produce a plot of \( f \). Note that the assignment
-to <code>f</code> destroys the previous <code>Expression</code> object <code>f</code>, so if
-it is of interest to still have access to this object, another name must be used
-for the <code>Function</code> object returned by <code>interpolate</code>.
-
-<p>
-We need some evidence that the program works, and to this end we may
-use the analytical solution listed above for the case
-\( \sigma\rightarrow\infty \). In scaled coordinates the solution reads
-
-$$ w_{\rm}(x,y) = 1-x^2-y^2 .$$
-
-Practical values for an infinite \( \sigma \)
-may be 50 or larger, and in such cases the program will report the
-maximum deviation between the computed \( w \) and the (approximate) exact
-\( w_{\rm e} \).
-
-<p>
-Note that the variational formulation remains the same as in the
-program from the section <a href="#tut:poisson1:impl">Implementation</a>, except that \( u \) is
-replaced by \( w \) and \( u_0=0 \).
-The final program is found in the file <code>membrane1.py</code>, located
-in the <code>stationary/poisson</code> directory, and also listed below.
-We have inserted capabilities for iterative solution methods and
-hence large meshes (the section <a href="#tut:poisson1:solve:prm">Controlling the solution process</a>),
-used objects for the variational problem and solver
-(the section <a href="#tut:poisson1:solver:problem">Linear variational problem and solver objects</a>), and made numerical
-comparison of the numerical and (approximate) analytical solution
-(the section <a href="#tut:poisson1:verify1">Examining the discrete solution</a>).
-
-<p>
-
-<!-- code=python (!bc pycod) typeset with pygments style "default" -->
-<div class="highlight" style="background: #f8f8f8"><pre style="line-height: 125%"><span style="color: #008000; font-weight: bold">from</span> <span style="color: #0000FF; font-weight: bold">dolfin</span> <span style="color: #008000; font-weight: bold">import</span> <span style="color: #666666">*</span>
-<span style="color: #008000; font-weight: bold">import</span> <span style="color: #0000FF; font-weight: bold">numpy</span>
-
-<span style="color: #408080; font-style: italic"># This demo needs to be updated for the removal</span>
-<span style="color: #408080; font-style: italic"># of CircleMesh from DOLFIN</span>
-<span style="color: #008000">exit</span>(<span style="color: #666666">0</span>)
-
-<span style="color: #408080; font-style: italic"># Set pressure function:</span>
-T <span style="color: #666666">=</span> <span style="color: #666666">10.0</span>  <span style="color: #408080; font-style: italic"># tension</span>
-A <span style="color: #666666">=</span> <span style="color: #666666">1.0</span>   <span style="color: #408080; font-style: italic"># pressure amplitude</span>
-R <span style="color: #666666">=</span> <span style="color: #666666">0.3</span>   <span style="color: #408080; font-style: italic"># radius of domain</span>
-theta <span style="color: #666666">=</span> <span style="color: #666666">0.2</span>
-x0 <span style="color: #666666">=</span> <span style="color: #666666">0.6*</span>R<span style="color: #666666">*</span>cos(theta)
-y0 <span style="color: #666666">=</span> <span style="color: #666666">0.6*</span>R<span style="color: #666666">*</span>sin(theta)
-sigma <span style="color: #666666">=</span> <span style="color: #666666">0.025</span>
-<span style="color: #408080; font-style: italic">#sigma = 50  # large value for verification</span>
-n <span style="color: #666666">=</span> <span style="color: #666666">40</span>   <span style="color: #408080; font-style: italic"># approx no of elements in radial direction</span>
-mesh <span style="color: #666666">=</span> CircleMesh(Point(<span style="color: #666666">0.0</span>, <span style="color: #666666">0.0</span>), <span style="color: #666666">1.0</span>, <span style="color: #666666">1.0/</span>n)
-V <span style="color: #666666">=</span> FunctionSpace(mesh, <span style="color: #BA2121">&#39;Lagrange&#39;</span>, <span style="color: #666666">1</span>)
-
-<span style="color: #408080; font-style: italic"># Define boundary condition w=0</span>
-
-<span style="color: #008000; font-weight: bold">def</span> <span style="color: #0000FF">boundary</span>(x, on_boundary):
-    <span style="color: #008000; font-weight: bold">return</span> on_boundary
-
-bc <span style="color: #666666">=</span> DirichletBC(V, Constant(<span style="color: #666666">0.0</span>), boundary)
-
-<span style="color: #408080; font-style: italic"># Define variational problem</span>
-w <span style="color: #666666">=</span> TrialFunction(V)
-v <span style="color: #666666">=</span> TestFunction(V)
-a <span style="color: #666666">=</span> inner(nabla_grad(w), nabla_grad(v))<span style="color: #666666">*</span>dx
-f <span style="color: #666666">=</span> Expression(<span style="color: #BA2121">&#39;4*exp(-0.5*(pow((R*x[0] - x0)/sigma, 2)) &#39;</span>
-                     <span style="color: #BA2121">&#39;-0.5*(pow((R*x[1] - y0)/sigma, 2)))&#39;</span>,
-               R<span style="color: #666666">=</span>R, x0<span style="color: #666666">=</span>x0, y0<span style="color: #666666">=</span>y0, sigma<span style="color: #666666">=</span>sigma)
-L <span style="color: #666666">=</span> f<span style="color: #666666">*</span>v<span style="color: #666666">*</span>dx
-
-<span style="color: #408080; font-style: italic"># Compute solution</span>
-w <span style="color: #666666">=</span> Function(V)
-problem <span style="color: #666666">=</span> LinearVariationalProblem(a, L, w, bc)
-solver  <span style="color: #666666">=</span> LinearVariationalSolver(problem)
-solver<span style="color: #666666">.</span>parameters[<span style="color: #BA2121">&#39;linear_solver&#39;</span>] <span style="color: #666666">=</span> <span style="color: #BA2121">&#39;cg&#39;</span>
-solver<span style="color: #666666">.</span>parameters[<span style="color: #BA2121">&#39;preconditioner&#39;</span>] <span style="color: #666666">=</span> <span style="color: #BA2121">&#39;ilu&#39;</span>
-solver<span style="color: #666666">.</span>solve()
-
-<span style="color: #408080; font-style: italic"># Plot scaled solution, mesh and pressure</span>
-plot(mesh, title<span style="color: #666666">=</span><span style="color: #BA2121">&#39;Mesh over scaled domain&#39;</span>)
-plot(w, title<span style="color: #666666">=</span><span style="color: #BA2121">&#39;Scaled deflection&#39;</span>)
-f <span style="color: #666666">=</span> interpolate(f, V)
-plot(f, title<span style="color: #666666">=</span><span style="color: #BA2121">&#39;Scaled pressure&#39;</span>)
-
-<span style="color: #408080; font-style: italic"># Find maximum real deflection</span>
-max_w <span style="color: #666666">=</span> w<span style="color: #666666">.</span>vector()<span style="color: #666666">.</span>array()<span style="color: #666666">.</span>max()
-max_D <span style="color: #666666">=</span> A<span style="color: #666666">*</span>max_w<span style="color: #666666">/</span>(<span style="color: #666666">8*</span>pi<span style="color: #666666">*</span>sigma<span style="color: #666666">*</span>T)
-<span style="color: #008000; font-weight: bold">print</span>(<span style="color: #BA2121">&#39;Maximum real deflection is&#39;</span>, max_D)
-
-<span style="color: #408080; font-style: italic"># Verification for &quot;flat&quot; pressure (large sigma)</span>
-<span style="color: #008000; font-weight: bold">if</span> sigma <span style="color: #666666">&gt;=</span> <span style="color: #666666">50</span>:
-    w_exact <span style="color: #666666">=</span> Expression(<span style="color: #BA2121">&#39;1 - x[0]*x[0] - x[1]*x[1]&#39;</span>)
-    w_e <span style="color: #666666">=</span> interpolate(w_exact, V)
-    w_e_array <span style="color: #666666">=</span> w_e<span style="color: #666666">.</span>vector()<span style="color: #666666">.</span>array()
-    w_array <span style="color: #666666">=</span> w<span style="color: #666666">.</span>vector()<span style="color: #666666">.</span>array()
-    diff_array <span style="color: #666666">=</span> numpy<span style="color: #666666">.</span>abs(w_e_array <span style="color: #666666">-</span> w_array)
-    <span style="color: #008000; font-weight: bold">print</span>(<span style="color: #BA2121">&#39;Verification of the solution, max difference is </span><span style="color: #BB6688; font-weight: bold">%.4E</span><span style="color: #BA2121">&#39;</span> <span style="color: #666666">%</span> \ 
-          diff_array<span style="color: #666666">.</span>max())
-
-    <span style="color: #408080; font-style: italic"># Create finite element field over V and fill with error values</span>
-    difference <span style="color: #666666">=</span> Function(V)
-    difference<span style="color: #666666">.</span>vector()[:] <span style="color: #666666">=</span> diff_array
-    plot(difference, title<span style="color: #666666">=</span><span style="color: #BA2121">&#39;Error field for sigma=</span><span style="color: #BB6688; font-weight: bold">%g</span><span style="color: #BA2121">&#39;</span> <span style="color: #666666">%</span> sigma)
-
-<span style="color: #408080; font-style: italic"># Should be at the end</span>
-interactive()
-</pre></div>
-<p>
-Choosing a small width \( \sigma \) (say 0.01) and a location \( (x_0,y_0) \)
-toward the circular boundary (say \( (0.6R\cos\theta, 0.6R\sin\theta) \)
-for any \( \theta\in [0,2\pi] \)), may produce an exciting visual
-comparison of \( w \) and \( f \) that demonstrates the very smoothed elastic
-response to a peak force (or mathematically, the smoothing properties
-of the inverse of the Laplace operator).  One needs to experiment with
-the mesh resolution to get a smooth visual representation of&nbsp;\( f \).  You
-are strongly encouraged to play around with the plots and different
-mesh resolutions.
-
-<h2 id="tut:quickviz">Quick visualization with VTK</h2>
-
-<p>
-As we go along with examples it is fun to play around with
-<code>plot</code> commands and visualize what is computed. This section explains
-some useful visualization features.
-
-<p>
-The <code>plot</code> command applies the VTK package to visualize finite element
-functions in a very quick and simple way.  The command is ideal for
-debugging, teaching, and initial scientific investigations.  The
-visualization can be interactive, or you can steer and automate it
-through program statements.  More advanced and professional
-visualizations are usually better created with advanced tools like
-Mayavi, ParaView, or VisIt.
-
-<p>
-We have made a program <code>membrane1v.py</code> for the membrane deflection
-problem in the section <a href="#tut:poisson:membrane">Solving a real physical problem</a> and added various
-demonstrations of plotting capabilities. You are encouraged to play around with
-<code>membrane1v.py</code> and modify the code as you read about various features.
-
-<p>
-The <code>plot</code> function can take additional arguments, such as
-a title of the plot, or a specification of a wireframe plot (elevated mesh)
-instead of a colored surface plot:
-
-<p>
-
-<!-- code=python (!bc pycod) typeset with pygments style "default" -->
-<div class="highlight" style="background: #f8f8f8"><pre style="line-height: 125%">plot(mesh, title<span style="color: #666666">=</span><span style="color: #BA2121">&#39;Finite element mesh&#39;</span>)
-plot(w, wireframe<span style="color: #666666">=</span><span style="color: #008000">True</span>, title<span style="color: #666666">=</span><span style="color: #BA2121">&#39;solution&#39;</span>)
-</pre></div>
-<p>
-The left mouse button is used to rotate the surface, while the right
-button can zoom the image in and out.
-Point the mouse to the <code>Help</code> text down in the lower left corner to
-get a list of all the keyboard commands that are available.
-For example,
-
-<ul>
- <li> pressing <code>m</code> turns visualization of the mesh on and off,</li>
- <li> pressing <code>b</code> turns on and off a bounding box,</li>
- <li> pressing <code>p</code> dumps the plot to a PNG file,</li>
- <li> pressing <code>P</code> dumps the plot to a PDF file,</li>
- <li> pressing `Ctrl +' stretches the surface in the \( z \) direction,</li>
- <li> pressing `Ctrl -' shrinks++ the surface in the \( z \) direction,</li>
- <li> pressing `Ctrl w' closes the plot window,</li>
- <li> pressing `Ctrl q' closes all plot windows.</li>
-</ul>
-
-The plots created by pressing <code>p</code> or <code>P</code> are stored in files with
-names <code>dolfin_plot_X.png</code> or <code>dolfin_plot_X.pdf</code>,
-where <code>X</code> is an integer that is increase by one from the last plot
-that was made. The file stem <code>dolfin_plot_</code> can be set to something
-more suitable through the <code>prefix</code> keyword argument to <code>plot</code>,
-for instance, <code>plot(f, prefix='pressure')</code>.
-
-<p>
-The <code>plot</code> function takes several other keyword arguments:
-
-<p>
-
-<!-- code=python (!bc pycod) typeset with pygments style "default" -->
-<div class="highlight" style="background: #f8f8f8"><pre style="line-height: 125%">viz_w <span style="color: #666666">=</span> plot(w,
-             wireframe<span style="color: #666666">=</span><span style="color: #008000">False</span>,
-             title<span style="color: #666666">=</span><span style="color: #BA2121">&#39;Scaled membrane deflection&#39;</span>,
-             rescale<span style="color: #666666">=</span><span style="color: #008000">False</span>,
-             axes<span style="color: #666666">=</span><span style="color: #008000">True</span>,
-             )
-
-viz_w<span style="color: #666666">.</span>elevate(<span style="color: #666666">-65</span>) <span style="color: #408080; font-style: italic"># tilt camera -65 degrees (latitude dir)</span>
-viz_w<span style="color: #666666">.</span>set_min_max(<span style="color: #666666">0</span>, <span style="color: #666666">0.5*</span>max_w)
-viz_w<span style="color: #666666">.</span>update(w)    <span style="color: #408080; font-style: italic"># bring settings above into action</span>
-</pre></div>
-<p>
-Figure <a href="#tut:poisson:2D:fig1">2</a> shows the resulting scalar surface.
-<!-- 2DO: needs to be updated, the plot function takes other arguments now -->
-
-<p>
-By grabbing the plotting object created by the <code>plot</code> function we can
-create a PNG and PDF plot in the program:
-
-<p>
-
-<!-- code=python (!bc pycod) typeset with pygments style "default" -->
-<div class="highlight" style="background: #f8f8f8"><pre style="line-height: 125%">viz_w<span style="color: #666666">.</span>write_png(<span style="color: #BA2121">&#39;membrane_deflection&#39;</span>)
-viz_w<span style="color: #666666">.</span>write_pdf(<span style="color: #BA2121">&#39;tmp&#39;</span>)
-<span style="color: #408080; font-style: italic"># Rotate pdf file (right) from landscape to portrait</span>
-<span style="color: #008000; font-weight: bold">import</span> <span style="color: #0000FF; font-weight: bold">os</span>
-os<span style="color: #666666">.</span>system(<span style="color: #BA2121">&#39;pdftk tmp.pdf cat 1-endR output membrane_deflection.pdf&#39;</span>)
-</pre></div>
-<p>
-<!-- 2DO: make pdf and png plots and pdflatex -->
-
-<p>
-<center> <!-- figure label: --> <div id="tut:poisson:2D:fig1"></div> <!-- FIGURE -->
-<hr class="figure">
-<center><p class="caption">Figure 2:  Plot of the deflection of a membrane.  <!-- caption label: tut:poisson:2D:fig1 --> </p></center>
-<p><img src="fig/membrane_deflection.png" align="bottom" width=480></p>
-</center>
-
-<h2 id="tut:poisson:gradu">Computing derivatives</h2>
-
-<p>
-In Poisson and many other problems the gradient of the solution is
-of interest. The computation is in principle simple:
-since
-\( u = \sum_{j=1}^N U_j \phi_j \), we have that
-
-$$
-\begin{equation*}
-\nabla u = \sum_{j=1}^N U_j \nabla \phi_j\tp
-\end{equation*}
-$$
-
-Given the solution variable <code>u</code> in the program, its gradient is
-obtained by <code>grad(u)</code> or <code>nabla_grad(u)</code>.
-However, the gradient of a piecewise continuous
-finite element scalar field
-is a discontinuous vector field
-since the \( \phi_j \) has discontinuous derivatives at the boundaries of
-the cells. For example, using Lagrange elements of degree 1, \( u \) is
-linear over each cell, and the numerical \( \nabla u \) becomes a piecewise
-constant vector field. On the contrary,
-the exact gradient is continuous.
-For visualization and data analysis purposes
-we often want the computed
-gradient to be a continuous vector field. Typically,
-we want each component of \( \nabla u \) to be represented in the same
-way as \( u \) itself. To this end, we can project the components
-of \( \nabla u \) onto the
-same function space as we used for \( u \).
-This means that we solve \( w = \nabla u \) approximately by a finite element
-method, using the same elements for the components of
-\( w \) as we used for \( u \). This process is known as <em>projection</em>.
-Looking at the component \( \partial
-u/\partial x \) of the gradient, we project the (discrete) derivative
-\( \sum_jU_j{\partial \phi_j/\partial x} \) onto a function space
-with basis \( \phi_1,\phi_2,\ldots \) such that the derivative in
-this space is expressed by the standard sum \( \sum_j\bar U_j \phi_j \),
-for suitable (new) coefficients \( \bar U_j \).
-
-<p>
-The variational problem for \( w \) reads: find  \( w\in \Vg \) such that
-
-$$
-\begin{equation}
-a(w, v) = L(v)\quad\forall v\in \hat{\Vg},
-\tag{18}
-\end{equation}
-$$
-
-where
-
-$$
-\begin{align}
-a(w, v) &= \int_\Omega w\cdot v \dx,
-\tag{19}\\ 
-L(v) &= \int_\Omega \nabla u\cdot v \dx\tp
-\tag{20}
-\end{align}
-$$
-
-The function spaces \( \Vg \) and \( \hat{\Vg} \) (with the superscript
-g denoting "gradient") are
-vector versions of the function space for \( u \), with
-boundary conditions removed (if \( V \) is the
-space we used for \( u \), with no restrictions
-on boundary values, \( \Vg = \hat{\Vg} = [V]^d \), where
-\( d \) is the number of space dimensions).
-For example, if we used piecewise linear functions on the mesh to
-approximate \( u \), the variational problem for \( w \) corresponds to
-approximating each component field of \( w \) by piecewise linear functions.
-
-<p>
-The variational problem for the vector field
-\( w \), called <code>grad_u</code> in the code, is easy to solve in FEniCS:
-
-<p>
-
-<!-- code=python (!bc pycod) typeset with pygments style "default" -->
-<div class="highlight" style="background: #f8f8f8"><pre style="line-height: 125%">V_g <span style="color: #666666">=</span> VectorFunctionSpace(mesh, <span style="color: #BA2121">&#39;Lagrange&#39;</span>, <span style="color: #666666">1</span>)
-w <span style="color: #666666">=</span> TrialFunction(V_g)
-v <span style="color: #666666">=</span> TestFunction(V_g)
-
-a <span style="color: #666666">=</span> inner(w, v)<span style="color: #666666">*</span>dx
-L <span style="color: #666666">=</span> inner(grad(u), v)<span style="color: #666666">*</span>dx
-grad_u <span style="color: #666666">=</span> Function(V_g)
-solve(a <span style="color: #666666">==</span> L, grad_u)
-
-plot(grad_u, title<span style="color: #666666">=</span><span style="color: #BA2121">&#39;grad(u)&#39;</span>)
-</pre></div>
-<p>
-The boundary condition argument to <code>solve</code> is dropped since there are
-no essential boundary conditions in this problem.
-The new thing is basically that we work with a <code>VectorFunctionSpace</code>,
-since the unknown is now a vector field, instead of the
-<code>FunctionSpace</code> object for scalar fields.
-Figure <a href="#tut:poisson:2D:fig:ex1:gradu">3</a> shows
-example of how such a vector field is visualized.
-
-<p>
-<center> <!-- figure label: --> <div id="tut:poisson:2D:fig:ex1:gradu"></div> <!-- FIGURE -->
-<hr class="figure">
-<center><p class="caption">Figure 3:  Example of visualizing the vector field \( \nabla u \) by arrows at the nodes.  <!-- caption label: tut:poisson:2D:fig:ex1:gradu --> </p></center>
-<p><img src="fig/ex1_gradu.png" align="bottom" width=480></p>
-</center>
-
-<p>
-The scalar component fields of the gradient
-can be extracted as separate fields and, e.g., visualized:
-
-<p>
-
-<!-- code=python (!bc pycod) typeset with pygments style "default" -->
-<div class="highlight" style="background: #f8f8f8"><pre style="line-height: 125%">grad_u_x, grad_u_y <span style="color: #666666">=</span> grad_u<span style="color: #666666">.</span>split(deepcopy<span style="color: #666666">=</span><span style="color: #008000">True</span>)  <span style="color: #408080; font-style: italic"># extract components</span>
-plot(grad_u_x, title<span style="color: #666666">=</span><span style="color: #BA2121">&#39;x-component of grad(u)&#39;</span>)
-plot(grad_u_y, title<span style="color: #666666">=</span><span style="color: #BA2121">&#39;y-component of grad(u)&#39;</span>)
-</pre></div>
-<p>
-The <code>deepcopy=True</code> argument signifies a <em>deep copy</em>, which is
-a general term in computer science implying that a copy of the data is
-returned. (The opposite, <code>deepcopy=False</code>,
-means a <em>shallow copy</em>, where
-the returned objects are just pointers to the original data.)
-
-<p>
-The <code>grad_u_x</code> and <code>grad_u_y</code> variables behave as
-<code>Function</code> objects. In particular, we can extract the underlying
-arrays of nodal values by
-
-<p>
-
-<!-- code=python (!bc pycod) typeset with pygments style "default" -->
-<div class="highlight" style="background: #f8f8f8"><pre style="line-height: 125%">grad_u_x_array <span style="color: #666666">=</span> grad_u_x<span style="color: #666666">.</span>vector()<span style="color: #666666">.</span>array()
-grad_u_y_array <span style="color: #666666">=</span> grad_u_y<span style="color: #666666">.</span>vector()<span style="color: #666666">.</span>array()
-</pre></div>
-<p>
-The degrees of freedom of the <code>grad_u</code> vector field can also be
-reached by
-
-<p>
-
-<!-- code=python (!bc pycod) typeset with pygments style "default" -->
-<div class="highlight" style="background: #f8f8f8"><pre style="line-height: 125%">grad_u_array <span style="color: #666666">=</span> grad_u<span style="color: #666666">.</span>vector()<span style="color: #666666">.</span>array()
-</pre></div>
-<p>
-but this is a flat <code>numpy</code> array where the degrees of freedom
-for the \( x \) component of the gradient is stored in the first part, then the
-degrees of freedom of the \( y \) component, and so on.
-
-<p>
-The program <code>d5_p2D.py</code> extends the
-code <code>d5_p2D.py</code> from the section <a href="#tut:poisson1:verify1">Examining the discrete solution</a>
-with computations and visualizations of the gradient.
-Examining the arrays <code>grad_u_x_array</code>
-and <code>grad_u_y_array</code>, or looking at the plots of
-<code>grad_u_x</code> and
-<code>grad_u_y</code>, quickly reveals that
-the computed <code>grad_u</code> field does not equal the exact
-gradient \( (2x, 4y) \) in this particular test problem where \( u=1+x^2+2y^2 \).
-There are inaccuracies at the boundaries, arising from the
-approximation problem for \( w \). Increasing the mesh resolution shows,
-however, that the components of the gradient vary linearly as
-\( 2x \) and \( 4y \) in
-the interior of the mesh (i.e., as soon as we are one element away from
-the boundary). See the section <a href="#tut:quickviz">Quick visualization with VTK</a> for illustrations of
-this phenomenon.
-
-<p>
-Projecting some function onto some space is a very common
-operation in finite element programs. The manual steps in this process
-have therefore been collected in a utility function <code>project(q, W)</code>,
-which returns the projection of some <code>Function</code> or <code>Expression</code> object
-named <code>q</code> onto the <code>FunctionSpace</code> or <code>VectorFunctionSpace</code> named <code>W</code>.
-Specifically, the previous code for
-projecting each component of <code>grad(u)</code> onto
-the same space that we use for <code>u</code>, can now be done by a one-line call
-
-<p>
-
-<!-- code=python (!bc pycod) typeset with pygments style "default" -->
-<div class="highlight" style="background: #f8f8f8"><pre style="line-height: 125%">grad_u <span style="color: #666666">=</span> project(grad(u), VectorFunctionSpace(mesh, <span style="color: #BA2121">&#39;Lagrange&#39;</span>, <span style="color: #666666">1</span>))
-</pre></div>
-<p>
-The applications of projection are many, including turning discontinuous
-gradient fields into continuous ones, comparing higher- and lower-order
-function approximations, and transforming a higher-order finite element
-solution down to a piecewise linear field, which is required by many
-visualization packages.
-
-<h2 id="tut:possion:2D:varcoeff">A variable-coefficient poisson problem</h2>
-
-<p>
-Suppose we have a variable coefficient \( p(x,y) \) in the Laplace operator,
-as in the boundary-value problem
-
-$$
-\begin{equation} \tag{21}
-  \begin{split}
-    - \nabla\cdot \left\lbrack
-p(x,y)\nabla u(x,y)\right\rbrack &= f(x,y) \quad \mbox{in } \Omega,
-    \\ 
-    u(x,y) &= u_0(x,y) \quad \mbox{on}\  \partial\Omega\tp
-  \end{split}
-\end{equation}
-$$
-
-We shall quickly demonstrate that this simple extension of our model
-problem only requires an equally simple extension of the FEniCS program.
-
-<p>
-Let us continue to use our favorite solution \( u(x,y)=1+x^2+2y^2 \) and
-then prescribe \( p(x,y)=x+y \). It follows that
-\( u_0(x,y) = 1 + x^2 + 2y^2 \) and \( f(x,y)=-8x-10y \).
-
-<p>
-What are the modifications we need to do in the <code>d4_p2D.py</code> program
-from the section <a href="#tut:poisson1:verify1">Examining the discrete solution</a>?
-
-<ul>
-  <li> <code>f</code> must be an <code>Expression</code> since it is no longer a constant,</li>
-  <li> a new <code>Expression p</code> must be defined for the variable coefficient,</li>
-  <li> the variational problem is slightly changed.</li>
-</ul>
-
-First we address the modified variational problem. Multiplying
-the PDE by a test function \( v \) and
-integrating by parts now results
-in
-
-$$
-\begin{equation*}
-\int_\Omega p\nabla u\cdot\nabla v \dx -
-\int_{\partial\Omega} p{\partial u\over
-\partial n}v \ds = \int_\Omega fv \dx\tp
-\end{equation*}
-$$
-
-The function spaces for \( u \) and \( v \) are the same as in
-the section <a href="#tut:poisson1:varform">Variational formulation</a>, implying that the boundary integral
-vanishes since \( v=0 \) on \( \partial\Omega \) where we have Dirichlet conditions.
-The weak form \( a(u,v)=L(v) \) then has
-
-$$
-\begin{align}
-a(u,v) &= \int_\Omega p\nabla u\cdot\nabla v \dx,
-\tag{22}\\ 
-L(v) &= \int_\Omega fv \dx\tp
-\tag{23}
-\end{align}
-$$
-
-In the code from the section <a href="#tut:poisson1:impl">Implementation</a> we must replace
-
-<p>
-
-<!-- code=python (!bc pycod) typeset with pygments style "default" -->
-<div class="highlight" style="background: #f8f8f8"><pre style="line-height: 125%">a <span style="color: #666666">=</span> inner(nabla_grad(u), nabla_grad(v))<span style="color: #666666">*</span>dx
-</pre></div>
-<p>
-by
-
-<p>
-
-<!-- code=python (!bc pycod) typeset with pygments style "default" -->
-<div class="highlight" style="background: #f8f8f8"><pre style="line-height: 125%">a <span style="color: #666666">=</span> p<span style="color: #666666">*</span>inner(nabla_grad(u), nabla_grad(v))<span style="color: #666666">*</span>dx
-</pre></div>
-<p>
-The definitions of <code>p</code> and <code>f</code> read
-
-<p>
-
-<!-- code=python (!bc pycod) typeset with pygments style "default" -->
-<div class="highlight" style="background: #f8f8f8"><pre style="line-height: 125%">p <span style="color: #666666">=</span> Expression(<span style="color: #BA2121">&#39;x[0] + x[1]&#39;</span>)
-f <span style="color: #666666">=</span> Expression(<span style="color: #BA2121">&#39;-8*x[0] - 10*x[1]&#39;</span>)
-</pre></div>
-<p>
-No additional modifications are necessary. The complete code can be
-found in the file <code>vcp2D.py</code> (variable-coefficient Poisson problem in 2D).
-You can run it and confirm
-that it recovers the exact \( u \) at the nodes.
-
-<p>
-The flux \( -p\nabla u \) may be of particular interest in
-variable-coefficient Poisson problems as it often has an interesting
-physical significance. As explained in the section <a href="#tut:poisson:gradu">Computing derivatives</a>,
-we normally want the piecewise discontinuous flux or gradient to be
-approximated by a continuous vector field, using the same elements as
-used for the numerical solution \( u \). The approximation now consists of
-solving \( w = -p\nabla u \) by a finite element method: find \( w\in \Vg \)
-such that
-
-$$
-\begin{equation}
-a(w, v) = L(v)\quad\forall v\in \hat{\Vg},
-\tag{24}
-\end{equation}
-$$
-
-where
-
-$$
-\begin{align}
-a(w, v) &= \int_\Omega w\cdot v \dx,
-\tag{25}\\ 
-L(v) &= \int_\Omega (-p \nabla u)\cdot v \dx\tp
-\tag{26}
-\end{align}
-$$
-
-This problem is identical to the one in the section <a href="#tut:poisson:gradu">Computing derivatives</a>,
-except that \( p \) enters the integral in \( L \).
-
-<p>
-The relevant Python statements for computing the flux field take the form
-
-<p>
-
-<!-- code=python (!bc pycod) typeset with pygments style "default" -->
-<div class="highlight" style="background: #f8f8f8"><pre style="line-height: 125%">V_g <span style="color: #666666">=</span> VectorFunctionSpace(mesh, <span style="color: #BA2121">&#39;Lagrange&#39;</span>, <span style="color: #666666">1</span>)
-w <span style="color: #666666">=</span> TrialFunction(V_g)
-v <span style="color: #666666">=</span> TestFunction(V_g)
-
-a <span style="color: #666666">=</span> inner(w, v)<span style="color: #666666">*</span>dx
-L <span style="color: #666666">=</span> inner(<span style="color: #666666">-</span>p<span style="color: #666666">*</span>grad(u), v)<span style="color: #666666">*</span>dx
-flux <span style="color: #666666">=</span> Function(V_g)
-solve(a <span style="color: #666666">==</span> L, flux)
-</pre></div>
-<p>
-The following call to <code>project</code> is equivalent to the above statements:
-
-<p>
-
-<!-- code=python (!bc pycod) typeset with pygments style "default" -->
-<div class="highlight" style="background: #f8f8f8"><pre style="line-height: 125%">flux <span style="color: #666666">=</span> project(<span style="color: #666666">-</span>p<span style="color: #666666">*</span>grad(u),
-               VectorFunctionSpace(mesh, <span style="color: #BA2121">&#39;Lagrange&#39;</span>, <span style="color: #666666">1</span>))
-</pre></div>
-<p>
-Plotting the flux vector field is naturally as easy as plotting
-the gradient (see the section <a href="#tut:poisson:gradu">Computing derivatives</a>):
-
-<p>
-
-<!-- code=python (!bc pycod) typeset with pygments style "default" -->
-<div class="highlight" style="background: #f8f8f8"><pre style="line-height: 125%">plot(flux, title<span style="color: #666666">=</span><span style="color: #BA2121">&#39;flux field&#39;</span>)
-
-flux_x, flux_y <span style="color: #666666">=</span> flux<span style="color: #666666">.</span>split(deepcopy<span style="color: #666666">=</span><span style="color: #008000">True</span>)  <span style="color: #408080; font-style: italic"># extract components</span>
-plot(flux_x, title<span style="color: #666666">=</span><span style="color: #BA2121">&#39;x-component of flux (-p*grad(u))&#39;</span>)
-plot(flux_y, title<span style="color: #666666">=</span><span style="color: #BA2121">&#39;y-component of flux (-p*grad(u))&#39;</span>)
-</pre></div>
-<p>
-For data analysis of the nodal values of the flux field we can
-grab the underlying <code>numpy</code> arrays:
-
-<p>
-
-<!-- code=python (!bc pycod) typeset with pygments style "default" -->
-<div class="highlight" style="background: #f8f8f8"><pre style="line-height: 125%">flux_x_array <span style="color: #666666">=</span> flux_x<span style="color: #666666">.</span>vector()<span style="color: #666666">.</span>array()
-flux_y_array <span style="color: #666666">=</span> flux_y<span style="color: #666666">.</span>vector()<span style="color: #666666">.</span>array()
-</pre></div>
-<p>
-The program <code>vcp2D.py</code> contains in addition some plots,
-including a curve plot
-comparing <code>flux_x</code> and the exact counterpart along the line \( y=1/2 \).
-The associated programming details related to this visualization
-are explained in the section <a href="#tut:structviz">Visualization of structured mesh data</a>.
-
-<h2 id="tut:poisson1:functionals">Computing functionals</h2>
-
-<p>
-After the solution \( u \) of a PDE is computed, we occasionally want to compute
-functionals of \( u \), for example,
-
-$$
-\begin{equation}
-{1\over2}||\nabla u||^2 \equiv {1\over2}\int_\Omega \nabla u\cdot \nabla u \dx,
-\tag{27}
-\end{equation}
-$$
-
-which often reflects some energy quantity.
-Another frequently occurring functional is the error
-
-$$
-\begin{equation}
-||\uex-u|| = \left(\int_\Omega (\uex-u)^2 \dx\right)^{1/2},
-\tag{28}
-\end{equation}
-$$
-
-where \( u_{\rm e} \) is the exact solution. The error
-is of particular interest when studying convergence properties.
-Sometimes the interest concerns the flux out of a part \( \Gamma \) of
-the boundary \( \partial\Omega \),
-
-$$
-\begin{equation}
-F = -\int_\Gamma p\nabla u\cdot\normalvec \ds,
-\tag{29}
-\end{equation}
-$$
-
-where \( \normalvec \) is an outward unit normal at \( \Gamma \) and \( p \) is a
-coefficient (see the problem in the section <a href="#tut:possion:2D:varcoeff">A variable-coefficient poisson problem</a>
-for a specific example).
-All these functionals are easy to compute with FEniCS, and this section
-describes how it can be done.
-
-<p>
-<b>Energy Functional.</b>
-The integrand of the
-energy functional
-<a href="#mjx-eqn-27">(27)</a>
-is described in the UFL language in the same manner as we describe
-weak forms:
-
-<p>
-
-<!-- code=python (!bc pycod) typeset with pygments style "default" -->
-<div class="highlight" style="background: #f8f8f8"><pre style="line-height: 125%">energy <span style="color: #666666">=</span> <span style="color: #666666">0.5*</span>inner(grad(u), grad(u))<span style="color: #666666">*</span>dx
-E <span style="color: #666666">=</span> assemble(energy)
-</pre></div>
-<p>
-The <code>assemble</code> call performs the integration.
-It is possible to restrict the integration to subdomains, or parts
-of the boundary, by using
-a mesh function to mark the subdomains as explained in
-the section <a href="._ftut006.html#tut:poisson:mat:neumann">Multiple Neumann, Robin, and Dirichlet condition</a>.
-The program <code>membrane2.py</code> carries out the computation of
-the elastic energy
-
-$$
-\begin{equation*}
-{1\over2}||T\nabla D||^2 = {1\over2}\left({AR\over 8\pi\sigma}\right)^2
-||\nabla w||^2
-\end{equation*}
-$$
-
-in the membrane problem from the section <a href="#tut:poisson:membrane">Solving a real physical problem</a>.
-
-<p>
-<b>Convergence Estimation.</b>
-To illustrate error computations and convergence of finite element
-solutions, we modify the <code>d5_p2D.py</code> program from
-the section <a href="#tut:poisson:gradu">Computing derivatives</a> and specify a more complicated solution,
-
-$$
-\begin{equation*}
-u(x,y) = \sin(\omega\pi x)\sin(\omega\pi y)
-\end{equation*}
-$$
-
-on the unit square.
-This choice implies \( f(x,y)=2\omega^2\pi^2 u(x,y) \).
-With \( \omega \) restricted to an integer
-it follows that \( u_0=0 \).
-
-<p>
-We need to define the
-appropriate boundary conditions, the exact solution, and the \( f \) function
-in the code:
-
-<p>
-
-<!-- code=python (!bc pycod) typeset with pygments style "default" -->
-<div class="highlight" style="background: #f8f8f8"><pre style="line-height: 125%"><span style="color: #008000; font-weight: bold">def</span> <span style="color: #0000FF">boundary</span>(x, on_boundary):
-    <span style="color: #008000; font-weight: bold">return</span> on_boundary
-
-bc <span style="color: #666666">=</span> DirichletBC(V, Constant(<span style="color: #666666">0.0</span>), boundary)
-
-omega <span style="color: #666666">=</span> <span style="color: #666666">1.0</span>
-u_e <span style="color: #666666">=</span> Expression(<span style="color: #BA2121">&#39;sin(omega*pi*x[0])*sin(omega*pi*x[1])&#39;</span>,
-                 omega<span style="color: #666666">=</span>omega)
-
-f <span style="color: #666666">=</span> <span style="color: #666666">2*</span>pi<span style="color: #666666">**2*</span>omega<span style="color: #666666">**2*</span>u_e
-</pre></div>
-<p>
-The computation of
-\( \left(\int_\Omega (u_e-u)^2 \dx\right)^{1/2} \)
-can be done by
-
-<p>
-
-<!-- code=python (!bc pycod) typeset with pygments style "default" -->
-<div class="highlight" style="background: #f8f8f8"><pre style="line-height: 125%">error <span style="color: #666666">=</span> (u <span style="color: #666666">-</span> u_e)<span style="color: #666666">**2*</span>dx
-E <span style="color: #666666">=</span> sqrt(<span style="color: #008000">abs</span>(assemble(error)))
-</pre></div>
-<p>
-Here, <code>u_e</code> will be interpolated onto
-the function space <code>V</code>. This implies that the exact solution used in
-the integral will vary linearly over
-the cells, and not as a sine function,
-if <code>V</code> corresponds to linear Lagrange elements.
-This situation may yield a smaller error <code>u - u_e</code> than what is actually true.
-
-<p>
-Sometimes, for very small error values, the result of <code>assemble(error)</code>
-can be a (very small) negative number,
-so we have used <code>abs</code> in the expression for <code>E</code> above to ensure a positive
-value for the <code>sqrt</code> function.
-
-<p>
-More accurate representation of the exact solution is easily achieved
-by interpolating the formula onto a space defined by
-higher-order elements, say of third degree:
-
-<p>
-
-<!-- code=python (!bc pycod) typeset with pygments style "default" -->
-<div class="highlight" style="background: #f8f8f8"><pre style="line-height: 125%">Ve <span style="color: #666666">=</span> FunctionSpace(mesh, <span style="color: #BA2121">&#39;Lagrange&#39;</span>, degree<span style="color: #666666">=3</span>)
-u_e_Ve <span style="color: #666666">=</span> interpolate(u_e, Ve)
-error <span style="color: #666666">=</span> (u <span style="color: #666666">-</span> u_e_Ve)<span style="color: #666666">**2*</span>dx
-E <span style="color: #666666">=</span> sqrt(assemble(error))
-</pre></div>
-<p>
-To achieve complete mathematical
-control of which function space the computations are carried out in,
-we can explicitly interpolate <code>u</code> to the same space:
-
-<p>
-
-<!-- code=python (!bc pycod) typeset with pygments style "default" -->
-<div class="highlight" style="background: #f8f8f8"><pre style="line-height: 125%">u_Ve <span style="color: #666666">=</span> interpolate(u, Ve)
-error <span style="color: #666666">=</span> (u_Ve <span style="color: #666666">-</span> u_e_Ve)<span style="color: #666666">**2*</span>dx
-</pre></div>
-<p>
-The square in the expression for <code>error</code> will be expanded and lead
-to a lot of terms that almost cancel when the error is small, with the
-potential of introducing significant round-off errors.
-The function <code>errornorm</code> is available for avoiding this effect
-by first interpolating <code>u</code> and <code>u_e</code> to a space with
-higher-order elements, then subtracting the degrees of freedom, and
-then performing the integration of the error field. The usage is simple:
-
-<p>
-
-<!-- code=python (!bc pycod) typeset with pygments style "default" -->
-<div class="highlight" style="background: #f8f8f8"><pre style="line-height: 125%">E <span style="color: #666666">=</span> errornorm(u_e, u, normtype<span style="color: #666666">=</span><span style="color: #BA2121">&#39;L2&#39;</span>, degree<span style="color: #666666">=3</span>)
-</pre></div>
-<p>
-It is illustrative to look at the short implementation of <code>errornorm</code>:
-
-<p>
-
-<!-- code=python (!bc pycod) typeset with pygments style "default" -->
-<div class="highlight" style="background: #f8f8f8"><pre style="line-height: 125%"><span style="color: #008000; font-weight: bold">def</span> <span style="color: #0000FF">errornorm</span>(u_e, u, Ve):
-    u_Ve <span style="color: #666666">=</span> interpolate(u, Ve)
-    u_e_Ve <span style="color: #666666">=</span> interpolate(u_e, Ve)
-    e_Ve <span style="color: #666666">=</span> Function(Ve)
-    <span style="color: #408080; font-style: italic"># Subtract degrees of freedom for the error field</span>
-    e_Ve<span style="color: #666666">.</span>vector()[:] <span style="color: #666666">=</span> u_e_Ve<span style="color: #666666">.</span>vector()<span style="color: #666666">.</span>array() <span style="color: #666666">-</span> \ 
-                       u_Ve<span style="color: #666666">.</span>vector()<span style="color: #666666">.</span>array()
-    error <span style="color: #666666">=</span> e_Ve<span style="color: #666666">**2*</span>dx
-    <span style="color: #008000; font-weight: bold">return</span> sqrt(assemble(error))
-</pre></div>
-<p>
-The <code>errornorm</code> procedure turns out to be identical to computing
-the expression <code>(u_e - u)**2*dx</code> directly in
-the present test case.
-
-<p>
-Sometimes it is of interest to compute the error of the
-gradient field: \( ||\nabla (u-\uex)|| \)
-(often referred to as the \( H^1 \) seminorm of the error).
-Given the error field <code>e_Ve</code> above, we simply write
-
-<p>
-
-<!-- code=python (!bc pycod) typeset with pygments style "default" -->
-<div class="highlight" style="background: #f8f8f8"><pre style="line-height: 125%">H1seminorm <span style="color: #666666">=</span> sqrt(assemble(inner(grad(e_Ve), grad(e_Ve))<span style="color: #666666">*</span>dx))
-</pre></div>
-<p>
-Finally, we remove all <code>plot</code> calls and printouts of \( u \) values
-in the original program, and
-collect the computations in a function:
-
-<p>
-
-<!-- code=python (!bc pycod) typeset with pygments style "default" -->
-<div class="highlight" style="background: #f8f8f8"><pre style="line-height: 125%"><span style="color: #008000; font-weight: bold">def</span> <span style="color: #0000FF">compute</span>(nx, ny, degree):
-    mesh <span style="color: #666666">=</span> UnitSquareMesh(nx, ny)
-    V <span style="color: #666666">=</span> FunctionSpace(mesh, <span style="color: #BA2121">&#39;Lagrange&#39;</span>, degree<span style="color: #666666">=</span>degree)
-    <span style="color: #666666">...</span>
-    Ve <span style="color: #666666">=</span> FunctionSpace(mesh, <span style="color: #BA2121">&#39;Lagrange&#39;</span>, degree<span style="color: #666666">=5</span>)
-    E <span style="color: #666666">=</span> errornorm(u_e, u, Ve)
-    <span style="color: #008000; font-weight: bold">return</span> E
-</pre></div>
-<p>
-Calling <code>compute</code> for finer and finer meshes enables us to
-study the convergence rate. Define the element size
-\( h=1/n \), where \( n \) is the number of divisions in \( x \) and \( y \) direction
-(<code>nx=ny</code> in the code). We perform experiments with \( h_0>h_1>h_2\cdots \)
-and compute the corresponding errors \( E_0, E_1, E_3 \) and so forth.
-Assuming \( E_i=Ch_i^r \) for unknown constants \( C \) and \( r \), we can compare
-two consecutive experiments, \( E_i=Ch_i^r \) and \( E_{i-1}=Ch_{i-1}^r \),
-and solve for \( r \):
-
-$$
-\begin{equation*}
-r = {\ln(E_i/E_{i-1})\over\ln (h_i/h_{i-1})}\tp
-\end{equation*}
-$$
-
-The \( r \) values should approach the expected convergence
-rate <code>degree+1</code> as \( i \) increases.
-
-<p>
-The procedure above can easily be turned into Python code:
-
-<p>
-
-<!-- code=python (!bc pycod) typeset with pygments style "default" -->
-<div class="highlight" style="background: #f8f8f8"><pre style="line-height: 125%"><span style="color: #008000; font-weight: bold">import</span> <span style="color: #0000FF; font-weight: bold">sys</span>
-degree <span style="color: #666666">=</span> <span style="color: #008000">int</span>(sys<span style="color: #666666">.</span>argv[<span style="color: #666666">1</span>])  <span style="color: #408080; font-style: italic"># read degree as 1st command-line arg</span>
-h <span style="color: #666666">=</span> []  <span style="color: #408080; font-style: italic"># element sizes</span>
-E <span style="color: #666666">=</span> []  <span style="color: #408080; font-style: italic"># errors</span>
-<span style="color: #008000; font-weight: bold">for</span> nx <span style="color: #AA22FF; font-weight: bold">in</span> [<span style="color: #666666">4</span>, <span style="color: #666666">8</span>, <span style="color: #666666">16</span>, <span style="color: #666666">32</span>, <span style="color: #666666">64</span>, <span style="color: #666666">128</span>, <span style="color: #666666">264</span>]:
-    h<span style="color: #666666">.</span>append(<span style="color: #666666">1.0/</span>nx)
-    E<span style="color: #666666">.</span>append(compute(nx, nx, degree))
-
-<span style="color: #408080; font-style: italic"># Convergence rates</span>
-<span style="color: #008000; font-weight: bold">from</span> <span style="color: #0000FF; font-weight: bold">math</span> <span style="color: #008000; font-weight: bold">import</span> log <span style="color: #008000; font-weight: bold">as</span> ln  <span style="color: #408080; font-style: italic"># (log is a dolfin name too - and logg :-)</span>
-<span style="color: #008000; font-weight: bold">for</span> i <span style="color: #AA22FF; font-weight: bold">in</span> <span style="color: #008000">range</span>(<span style="color: #666666">1</span>, <span style="color: #008000">len</span>(E)):
-    r <span style="color: #666666">=</span> ln(E[i]<span style="color: #666666">/</span>E[i<span style="color: #666666">-1</span>])<span style="color: #666666">/</span>ln(h[i]<span style="color: #666666">/</span>h[i<span style="color: #666666">-1</span>])
-    <span style="color: #008000; font-weight: bold">print</span>(<span style="color: #BA2121">&#39;h=</span><span style="color: #BB6688; font-weight: bold">%10.2E</span><span style="color: #BA2121"> r=.2f&#39;</span> <span style="color: #666666">%</span> (h[i], r))
-</pre></div>
-<p>
-The resulting program has the name <code>d6_p2D.py</code>
-and computes error norms in various ways. Running this
-program for elements of first degree and \( \omega=1 \) yields the output
-<p>
-
-<!-- code=text (!bc dat) typeset with pygments style "default" -->
-<div class="highlight" style="background: #f8f8f8"><pre style="line-height: 125%">h=1.25E-01 E=3.25E-02 r=1.83
-h=6.25E-02 E=8.37E-03 r=1.96
-h=3.12E-02 E=2.11E-03 r=1.99
-h=1.56E-02 E=5.29E-04 r=2.00
-h=7.81E-03 E=1.32E-04 r=2.00
-h=3.79E-03 E=3.11E-05 r=2.00
-</pre></div>
-<p>
-That is, we approach the expected second-order convergence of linear
-Lagrange elements as the meshes become sufficiently fine.
-
-<p>
-Running the program for second-degree elements results in the expected
-value \( r=3 \),
-<p>
-
-<!-- code=text (!bc dat) typeset with pygments style "default" -->
-<div class="highlight" style="background: #f8f8f8"><pre style="line-height: 125%">h=1.25E-01 E=5.66E-04 r=3.09
-h=6.25E-02 E=6.93E-05 r=3.03
-h=3.12E-02 E=8.62E-06 r=3.01
-h=1.56E-02 E=1.08E-06 r=3.00
-h=7.81E-03 E=1.34E-07 r=3.00
-h=3.79E-03 E=1.53E-08 r=3.00
-</pre></div>
-<p>
-However, using <code>(u - u_e)**2</code> for the error computation, which
-implies interpolating <code>u_e</code> onto the same space as <code>u</code>,
-results in \( r=4 \) (!). This is an example where it is important to
-interpolate <code>u_e</code> to a higher-order space (polynomials of
-degree 3 are sufficient here) to avoid computing a too optimistic
-convergence rate.
-
-<p>
-<!-- #Dropped these comments in the FEniCS book due to confusion# -->
-<!-- Looking at the error in the degrees of -->
-<!-- freedom (<code>u.vector().array()</code>) reveals a convergence rate of \( r=4 \) -->
-<!-- for second-degree elements. For elements of polynomial degree 3 -->
-<!-- all the rates are -->
-<!-- \( r=4 \), regardless of whether we choose a "fine" space -->
-<!-- <code>Ve</code> with polynomials of degree 3 or 5. -->
-
-<p>
-Running the program for third-degree elements results in the
-expected value \( r=4 \):
-<p>
-
-<!-- code=text (!bc dat) typeset with pygments style "default" -->
-<div class="highlight" style="background: #f8f8f8"><pre style="line-height: 125%">h=  1.25E-01 r=4.09
-h=  6.25E-02 r=4.03
-h=  3.12E-02 r=4.01
-h=  1.56E-02 r=4.00
-h=  7.81E-03 r=4.00
-</pre></div>
-<p>
-Checking convergence rates is the next best method for verifying PDE codes
-(the best being exact recovery of a solution as in the section <a href="#tut:poisson1:verify1">Examining the discrete solution</a> and many other places in this tutorial).
-
-<p>
-<b>Flux Functionals.</b>
-To compute flux integrals like
-<a href="#mjx-eqn-29">(29)</a>
-we need to define the \( \normalvec \) vector, referred to as <em>facet normal</em>
-in FEniCS. If \( \Gamma \) is the complete boundary we can perform
-the flux computation by
-
-<p>
-
-<!-- code=python (!bc pycod) typeset with pygments style "default" -->
-<div class="highlight" style="background: #f8f8f8"><pre style="line-height: 125%">n <span style="color: #666666">=</span> FacetNormal(mesh)
-flux <span style="color: #666666">=</span> <span style="color: #666666">-</span>p<span style="color: #666666">*</span>dot(nabla_grad(u), n)<span style="color: #666666">*</span>ds
-total_flux <span style="color: #666666">=</span> assemble(flux)
-</pre></div>
-<p>
-Although <code>nabla_grad(u)</code> and <code>grad(u)</code> are interchangeable
-in the above expression when <code>u</code> is a scalar function, we have
-chosen to write <code>nabla_grad(u)</code> because this is
-the right expression if we generalize the underlying equation
-to a vector Laplace/Poisson PDE. With <code>grad(u)</code> we must in that
-case write <code>dot(n, grad(u))</code>.
-
-<p>
-It is possible to restrict the integration to a part of the boundary
-using a mesh function to mark the relevant part, as
-explained in the section <a href="._ftut006.html#tut:poisson:mat:neumann">Multiple Neumann, Robin, and Dirichlet condition</a>. Assuming that the
-part corresponds to subdomain number <code>i</code>, the relevant form for the
-flux is <code>-p*inner(grad(u), n)*ds(i)</code>.
-
-<h2 id="tut:structviz">Visualization of structured mesh data</h2>
-
-<p>
-When finite element computations are done on a structured rectangular
-mesh, maybe with uniform partitioning, VTK-based tools for completely
-unstructured 2D/3D meshes are not required.  Instead we can use
-visualization and data analysis tools for <em>structured data</em>.
-Such data typically appear in finite difference simulations and
-image analysis.  Analysis and visualization of structured data are faster
-and easier than doing the same with data on unstructured meshes, and
-the collection of tools to choose among is much larger.  We shall
-demonstrate the potential of such tools and how they allow for
-tailored and flexible visualization and data analysis.
-
-<p>
-A necessary first step is to transform our <code>mesh</code> object to an object
-representing a rectangle with equally-shaped <em>rectangular</em> cells.  The
-Python package <code>scitools</code> (<a href="https://github.com/hplgit/scitools" target="_self"><tt>https://github.com/hplgit/scitools</tt></a>) has this
-type of structure, called a <code>UniformBoxMeshGrid</code>. The second step is to
-transform the one-dimensional array of nodal values to a
-two-dimensional array holding the values at the corners of the cells
-in the structured grid. In such grids, we want to access a value by
-its \( i \) and \( j \) indices, \( i \) counting cells in the \( x \) direction, and
-\( j \) counting cells in the \( y \) direction.  This transformation is in
-principle straightforward, yet it frequently leads to obscure indexing
-errors. The <code>BoxField</code> object in <code>scitools</code> takes conveniently care of
-the details of the transformation.  With a <code>BoxField</code> defined on a
-<code>UniformBoxMeshGrid</code> it is very easy to call up more standard plotting
-packages to visualize the solution along lines in the domain or as 2D
-contours or lifted surfaces.
-
-<p>
-Let us go back to the <code>vcp2D.py</code> code from
-the section <a href="#tut:possion:2D:varcoeff">A variable-coefficient poisson problem</a> and map <code>u</code> onto a
-<code>BoxField</code> object:
-
-<p>
-
-<!-- code=python (!bc pycod) typeset with pygments style "default" -->
-<div class="highlight" style="background: #f8f8f8"><pre style="line-height: 125%"><span style="color: #008000; font-weight: bold">import</span> <span style="color: #0000FF; font-weight: bold">scitools.BoxField</span>
-u2 <span style="color: #666666">=</span> u <span style="color: #008000; font-weight: bold">if</span> u<span style="color: #666666">.</span>ufl_element()<span style="color: #666666">.</span>degree() <span style="color: #666666">==</span> <span style="color: #666666">1</span> <span style="color: #008000; font-weight: bold">else</span> \ 
-     interpolate(u, FunctionSpace(mesh, <span style="color: #BA2121">&#39;Lagrange&#39;</span>, <span style="color: #666666">1</span>))
-u_box <span style="color: #666666">=</span> scitools<span style="color: #666666">.</span>BoxField<span style="color: #666666">.</span>dolfin_function2BoxField(
-        u2, mesh, (nx,ny), uniform_mesh<span style="color: #666666">=</span><span style="color: #008000">True</span>)
-</pre></div>
-<p>
-The function <code>dolfin_function2BoxField</code> can only work with
-finite element fields with <em>linear</em> (degree 1) elements, so for
-higher-degree elements we here simply interpolate the solution onto
-a mesh with linear elements. We could also
-interpolate/project onto a finer mesh in the higher-degree case.
-Such transformations to linear finite element fields
-are very often needed when calling up plotting packages or data analysis tools.
-The <code>u.ufl_element()</code> method returns an object holding the element
-type, and this object has a method <code>degree()</code> for returning the
-element degree as an integer.
-The parameters <code>nx</code> and <code>ny</code> are the number of divisions in each space
-direction that were used when calling <code>UnitSquareMesh</code> to make the
-<code>mesh</code> object.
-The result <code>u_box</code> is a <code>BoxField</code>
-object that supports "finite difference" indexing and an underlying
-grid suitable for <code>numpy</code> operations on 2D data.
-Also 1D and 3D meshes (with linear elements) can be turned
-into <code>BoxField</code> objects.
-
-<p>
-The ability to access a finite element field in the way one can access
-a finite difference-type of field is handy in many occasions, including
-visualization and data analysis.
-Here is an example of writing out the coordinates and the field value
-at a grid point with indices <code>i</code> and <code>j</code> (going from 0 to
-<code>nx</code> and <code>ny</code>, respectively, from lower left to upper right corner):
-
-<p>
-
-<!-- code=python (!bc pycod) typeset with pygments style "default" -->
-<div class="highlight" style="background: #f8f8f8"><pre style="line-height: 125%">X <span style="color: #666666">=</span> <span style="color: #666666">0</span>; Y <span style="color: #666666">=</span> <span style="color: #666666">1</span>; Z <span style="color: #666666">=</span> <span style="color: #666666">0</span>  <span style="color: #408080; font-style: italic"># convenient indices</span>
-
-i <span style="color: #666666">=</span> nx; j <span style="color: #666666">=</span> ny   <span style="color: #408080; font-style: italic"># upper right corner</span>
-<span style="color: #008000; font-weight: bold">print</span>(<span style="color: #BA2121">&#39;u(</span><span style="color: #BB6688; font-weight: bold">%g</span><span style="color: #BA2121">,</span><span style="color: #BB6688; font-weight: bold">%g</span><span style="color: #BA2121">)=</span><span style="color: #BB6688; font-weight: bold">%g</span><span style="color: #BA2121">&#39;</span> <span style="color: #666666">%</span> (u_box<span style="color: #666666">.</span>grid<span style="color: #666666">.</span>coor[X][i],
-                       u_box<span style="color: #666666">.</span>grid<span style="color: #666666">.</span>coor[Y][j],
-                       u_box<span style="color: #666666">.</span>values[i,j]))
-</pre></div>
-<p>
-For instance,
-the \( x \) coordinates are reached by <code>u_box.grid.coor[X]</code>.
-The <code>grid</code> attribute is an instance of class <code>UniformBoxMeshGrid</code>.
-
-<p>
-Many plotting programs can be used to visualize the data in <code>u_box</code>.
-Matplotlib is now a very popular plotting program in the Python world
-and could be used to make contour plots of <code>u_box</code>. However, other
-programs like Gnuplot, VTK, and MATLAB have better support for surface
-plots at the time of this writing. Our choice in this tutorial is to
-use the Python package <code>scitools.easyviz</code>, which offers a uniform
-MATLAB-like syntax as interface to various plotting packages such as
-Gnuplot, Matplotlib, VTK, OpenDX, MATLAB, and others. With
-<code>scitools.easyviz</code> we write one set of statements, close to what one
-would do in MATLAB or Octave, and then it is easy to switch between
-different plotting programs, at a later stage, through a command-line
-option, a line in a configuration file, or an import statement in the
-program.
-<!-- By default, <code>scitools.easyviz</code> employs Gnuplot as plotting program, -->
-<!-- and this is a highly relevant choice for scalar fields over two-dimensional, -->
-<!-- structured meshes, or for curve plots along lines through the domain. -->
-
-<p>
-A contour plot is made by the following <code>scitools.easyviz</code> command:
-
-<p>
-
-<!-- code=python (!bc pycod) typeset with pygments style "default" -->
-<div class="highlight" style="background: #f8f8f8"><pre style="line-height: 125%"><span style="color: #008000; font-weight: bold">import</span> <span style="color: #0000FF; font-weight: bold">scitools.easyviz</span> <span style="color: #008000; font-weight: bold">as</span> <span style="color: #0000FF; font-weight: bold">ev</span>
-ev<span style="color: #666666">.</span>contour(u_box<span style="color: #666666">.</span>grid<span style="color: #666666">.</span>coorv[X], u_box<span style="color: #666666">.</span>grid<span style="color: #666666">.</span>coorv[Y], u_box<span style="color: #666666">.</span>values,
-           <span style="color: #666666">5</span>, clabels<span style="color: #666666">=</span><span style="color: #BA2121">&#39;on&#39;</span>)
-evtitle(<span style="color: #BA2121">&#39;Contour plot of u&#39;</span>)
-ev<span style="color: #666666">.</span>savefig(<span style="color: #BA2121">&#39;u_contours.pdf&#39;</span>)
-
-<span style="color: #408080; font-style: italic"># or more compact syntax:</span>
-ev<span style="color: #666666">.</span>contour(u_box<span style="color: #666666">.</span>grid<span style="color: #666666">.</span>coorv[X], u_box<span style="color: #666666">.</span>grid<span style="color: #666666">.</span>coorv[Y], u_box<span style="color: #666666">.</span>values,
-           <span style="color: #666666">5</span>, clabels<span style="color: #666666">=</span><span style="color: #BA2121">&#39;on&#39;</span>,
-           savefig<span style="color: #666666">=</span><span style="color: #BA2121">&#39;u_contours.pdf&#39;</span>, title<span style="color: #666666">=</span><span style="color: #BA2121">&#39;Contour plot of u&#39;</span>)
-</pre></div>
-<p>
-The resulting plot can be viewed in
-Figure <a href="#tut:poisson:2D:fig2">4</a> (left).
-The <code>contour</code> function needs arrays with the \( x \) and \( y \) coordinates
-expanded to 2D arrays (in the same way as demanded when
-making vectorized
-<code>numpy</code> calculations of arithmetic expressions over all grid points).
-The correctly expanded arrays are stored in <code>grid.coorv</code>.
-The above call to
-<code>contour</code> creates 5 equally spaced contour lines, and with
-<code>clabels='on'</code> the contour values can be seen in the plot.
-
-<p>
-Other functions for visualizing 2D scalar fields are <code>surf</code> and
-<code>mesh</code> as known from MATLAB:
-
-<p>
-
-<!-- code=python (!bc pycod) typeset with pygments style "default" -->
-<div class="highlight" style="background: #f8f8f8"><pre style="line-height: 125%"><span style="color: #008000; font-weight: bold">import</span> <span style="color: #0000FF; font-weight: bold">scitools.easyviz</span> <span style="color: #008000; font-weight: bold">as</span> <span style="color: #0000FF; font-weight: bold">ev</span>
-ev<span style="color: #666666">.</span>figure()
-ev<span style="color: #666666">.</span>surf(u_box<span style="color: #666666">.</span>grid<span style="color: #666666">.</span>coorv[X], u_box<span style="color: #666666">.</span>grid<span style="color: #666666">.</span>coorv[Y], u_box<span style="color: #666666">.</span>values,
-        shading<span style="color: #666666">=</span><span style="color: #BA2121">&#39;interp&#39;</span>, colorbar<span style="color: #666666">=</span><span style="color: #BA2121">&#39;on&#39;</span>,
-        title<span style="color: #666666">=</span><span style="color: #BA2121">&#39;surf plot of u&#39;</span>, savefig<span style="color: #666666">=</span><span style="color: #BA2121">&#39;u_surf.pdf&#39;</span>)
-
-ev<span style="color: #666666">.</span>figure()
-ev<span style="color: #666666">.</span>mesh(u_box<span style="color: #666666">.</span>grid<span style="color: #666666">.</span>coorv[X], u_box<span style="color: #666666">.</span>grid<span style="color: #666666">.</span>coorv[Y], u_box<span style="color: #666666">.</span>values,
-        title<span style="color: #666666">=</span><span style="color: #BA2121">&#39;mesh plot of u&#39;</span>, savefig<span style="color: #666666">=</span><span style="color: #BA2121">&#39;u_mesh.pdf&#39;</span>)
-</pre></div>
-<p>
-Figure <a href="#tut:poisson:2D:fig3">5</a> exemplifies
-the surfaces arising from
-the two plotting commands above.
-You can type
-<code>pydoc scitools.easyviz</code> in a terminal window
-to get a full tutorial.
-Note that <code>scitools.easyviz</code> offers function names like
-<code>plot</code> and <code>mesh</code>, which clash with <code>plot</code> from <code>dolfin</code>
-and the <code>mesh</code> variable in our programs. Therefore, we recommend the
-<code>ev</code> prefix.
-
-<p>
-A handy feature of <code>BoxField</code> is the ability to give a start point
-in the grid and a direction, and then extract the field and corresponding
-coordinates along the nearest grid
-line. In 3D fields
-one can also extract data in a plane.
-Say we
-want to plot \( u \) along the line \( y=1/2 \) in the grid. The grid points,
-<code>x</code>, and the
-\( u \) values along this line, <code>uval</code>, are extracted by
-
-<p>
-
-<!-- code=python (!bc pycod) typeset with pygments style "default" -->
-<div class="highlight" style="background: #f8f8f8"><pre style="line-height: 125%">start <span style="color: #666666">=</span> (<span style="color: #666666">0</span>, <span style="color: #666666">0.5</span>)
-x, uval, y_fixed, snapped <span style="color: #666666">=</span> u_box<span style="color: #666666">.</span>gridline(start, direction<span style="color: #666666">=</span>X)
-</pre></div>
-<p>
-The variable <code>snapped</code> is true if the line had to be snapped onto a
-gridline and in that case <code>y_fixed</code> holds the snapped
-(altered) \( y \) value.
-Plotting \( u \) versus the \( x \) coordinate along this line, using
-<code>scitools.easyviz</code>, is now a matter of
-
-<p>
-
-<!-- code=python (!bc pycod) typeset with pygments style "default" -->
-<div class="highlight" style="background: #f8f8f8"><pre style="line-height: 125%">ev<span style="color: #666666">.</span>figure()  <span style="color: #408080; font-style: italic"># new plot window</span>
-ev<span style="color: #666666">.</span>plot(x, uval, <span style="color: #BA2121">&#39;r-&#39;</span>)  <span style="color: #408080; font-style: italic"># &#39;r-: red solid line</span>
-ev<span style="color: #666666">.</span>title(<span style="color: #BA2121">&#39;Solution&#39;</span>)
-ev<span style="color: #666666">.</span>legend(<span style="color: #BA2121">&#39;finite element solution&#39;</span>)
-
-<span style="color: #408080; font-style: italic"># or more compactly:</span>
-ev<span style="color: #666666">.</span>plot(x, uval, <span style="color: #BA2121">&#39;r-&#39;</span>, title<span style="color: #666666">=</span><span style="color: #BA2121">&#39;Solution&#39;</span>,
-        legend<span style="color: #666666">=</span><span style="color: #BA2121">&#39;finite element solution&#39;</span>)
-</pre></div>
-<p>
-A more exciting plot compares the projected numerical flux in
-\( x \) direction along the
-line \( y=1/2 \) with the exact flux:
-
-<p>
-
-<!-- code=python (!bc pycod) typeset with pygments style "default" -->
-<div class="highlight" style="background: #f8f8f8"><pre style="line-height: 125%">ev<span style="color: #666666">.</span>figure()
-flux2_x <span style="color: #666666">=</span> flux_x <span style="color: #008000; font-weight: bold">if</span> flux_x<span style="color: #666666">.</span>ufl_element()<span style="color: #666666">.</span>degree() <span style="color: #666666">==</span> <span style="color: #666666">1</span> <span style="color: #008000; font-weight: bold">else</span> \ 
-          interpolate(flux_x, FunctionSpace(mesh, <span style="color: #BA2121">&#39;Lagrange&#39;</span>, <span style="color: #666666">1</span>))
-flux_x_box <span style="color: #666666">=</span> scitools<span style="color: #666666">.</span>BoxField<span style="color: #666666">.</span>dolfin_function2BoxField(
-          flux2_x, mesh, (nx,ny), uniform_mesh<span style="color: #666666">=</span><span style="color: #008000">True</span>)
-x, fluxval, y_fixed, snapped <span style="color: #666666">=</span> \ 
-          flux_x_box<span style="color: #666666">.</span>gridline(start, direction<span style="color: #666666">=</span>X)
-y <span style="color: #666666">=</span> y_fixed
-flux_x_exact <span style="color: #666666">=</span> <span style="color: #666666">-</span>(x <span style="color: #666666">+</span> y)<span style="color: #666666">*2*</span>x
-ev<span style="color: #666666">.</span>plot(x, fluxval, <span style="color: #BA2121">&#39;r-&#39;</span>,
-        x, flux_x_exact, <span style="color: #BA2121">&#39;b-&#39;</span>,
-        legend<span style="color: #666666">=</span>(<span style="color: #BA2121">&#39;numerical (projected) flux&#39;</span>, <span style="color: #BA2121">&#39;exact flux&#39;</span>),
-        title<span style="color: #666666">=</span><span style="color: #BA2121">&#39;Flux in x-direction (at y=</span><span style="color: #BB6688; font-weight: bold">%g</span><span style="color: #BA2121">)&#39;</span> <span style="color: #666666">%</span> y_fixed,
-        savefig<span style="color: #666666">=</span><span style="color: #BA2121">&#39;flux.pdf&#39;</span>)
-</pre></div>
-<p>
-As seen from
-Figure <a href="#tut:poisson:2D:fig2">4</a> (right),
-the numerical flux
-is accurate except in the boundary elements.
-
-<p>
-The visualization constructions shown above and used to generate the
-figures are found in the program <code>vcp2D.py</code> in the
-<code>stationary/poisson</code> directory.
-
-<p>
-<center> <!-- figure label: --> <div id="tut:poisson:2D:fig2"></div> <!-- FIGURE -->
-<hr class="figure">
-<center><p class="caption">Figure 4:  Finite element function on a structured 2D grid: contour plot of the solution (left) and curve plot of the exact flux and the projected numerical flux (right).   <!-- caption label: tut:poisson:2D:fig2 --> </p></center>
-<p><img src="fig/Poisson2D_Dvc.png" align="bottom" width=800></p>
-</center>
-
-<p>
-<center> <!-- figure label: --> <div id="tut:poisson:2D:fig3"></div> <!-- FIGURE -->
-<hr class="figure">
-<center><p class="caption">Figure 5:  Finite element function on a structured 2D grid: surface plot of the solution (left) and lifted mesh plot of the solution (right).  <!-- caption label: tut:poisson:2D:fig3 --> </p></center>
-<p><img src="fig/Poisson2D_Dvc_surfmesh1.png" align="bottom" width=480></p>
-</center>
-
-<p>
-It should be easy with the information above to transform a finite
-element field over a uniform rectangular or box-shaped mesh to the
-corresponding <code>BoxField</code> object and perform MATLAB-style
-visualizations of the whole field or the field over planes or along
-lines through the domain.  By the transformation to a regular grid we
-have some more flexibility than what the <code>plot</code> command in DOLFIN
-offers. However, we remark
-that comprehensive tools like VisIt, MayaVi2, or ParaView also have
-the possibility for plotting fields along lines and extracting planes
-in 3D geometries, though usually with less degree of control compared
-to Gnuplot, MATLAB, and Matplotlib.  For example, in investigations of
-numerical accuracy or numerical artifacts one is often interested in
-studying curve plots where only the nodal values sampled. This is
-straightforward with a structured mesh data structure, but more
-difficult in visualization packages utilizing unstructured grids, as
-hitting exactly then nodes when sampling a function along a line
-through the grid might be non-trivial.
-
-<h2 id="tut:poisson1:DN">Combining Dirichlet and Neumann conditions</h2>
-
-<p>
-Let us make a slight extension of our two-dimensional Poisson problem
-from the section <a href="#tut:poisson1:bvp">The Poisson equation</a>
-and add a Neumann boundary condition. The domain is still
-the unit square, but now we set the Dirichlet condition
-\( u=u_0 \) at the left and right sides,
-\( x=0 \) and \( x=1 \), while the Neumann condition
-
-$$
-\begin{equation*}
--{\partial u\over\partial n}=g
-\end{equation*}
-$$
-
-is applied to the remaining
-sides \( y=0 \) and \( y=1 \).
-The Neumann condition is also known as a <em>natural boundary condition</em>
-(in contrast to an essential boundary condition).
-
-<p>
-Let \( \Gamma_D \) and \( \Gamma_N \)
-denote the parts of \( \partial\Omega \) where the Dirichlet and Neumann
-conditions apply, respectively.
-The complete boundary-value problem can be written as
-
-$$
-\begin{align}
-    - \nabla^2 u &= f \mbox{ in } \Omega,  
-\tag{30}\\ 
-    u &= u_0 \mbox{ on } \Gamma_D,       
-\tag{31}\\ 
-    - {\partial u\over\partial n} &= g \mbox{ on } \Gamma_N  \tp
-\tag{32}
-\end{align}
-$$
-
-Again we choose \( u=1+x^2 + 2y^2 \) as the exact solution and adjust \( f \), \( g \), and
-\( u_0 \) accordingly:
-
-$$
-\begin{align*}
-f &= -6,\\ 
-g &= \left\lbrace\begin{array}{ll}
--4, & y=1\\ 
-0,  & y=0
-\end{array}\right.\\ 
-u_0 &= 1 + x^2 + 2y^2\tp
-\end{align*}
-$$
-
-For ease of programming we may introduce a \( g \) function defined over the whole
-of \( \Omega \) such that \( g \) takes on the right values at \( y=0 \) and
-\( y=1 \). One possible extension is
-
-$$
-\begin{equation*}
-g(x,y) = -4y\tp
-\end{equation*}
-$$
-
-<p>
-The first task is to derive the variational problem. This time we cannot
-omit the boundary term arising from the integration by parts, because
-\( v \) is only zero on \( \Gamma_D \). We have
-
-$$
-\begin{equation*}
- -\int_\Omega (\nabla^2 u)v \dx
-= \int_\Omega\nabla u\cdot\nabla v \dx - \int_{\partial\Omega}{\partial u\over
-\partial n}v \ds,
-\end{equation*}
-$$
-
-and since \( v=0 \) on \( \Gamma_D \),
-
-$$
-\begin{equation*}
-- \int_{\partial\Omega}{\partial u\over
-\partial n}v \ds
-=
-- \int_{\Gamma_N}{\partial u\over
-\partial n}v \ds
-= \int_{\Gamma_N}gv \ds,
-\end{equation*}
-$$
-
-by applying the boundary condition on \( \Gamma_N \).
-The resulting weak form reads
-
-$$
-\begin{equation}
-\int_{\Omega} \nabla u \cdot \nabla v \dx +
-\int_{\Gamma_N} gv \ds
-= \int_{\Omega} fv \dx\tp
-\tag{33}
-\end{equation}
-$$
-
-Expressing this equation
-in the standard notation \( a(u,v)=L(v) \) is straightforward with
-
-$$
-\begin{align}
-a(u, v) &= \int_{\Omega} \nabla u \cdot \nabla v \dx,
-\tag{34}\\ 
-L(v) &= \int_{\Omega} fv \dx -
-\int_{\Gamma_N} gv \ds\tp  \tag{35}
-\end{align}
-$$
-
-<p>
-How does the Neumann condition impact the implementation?
-Starting with any of the previous files <code>d*_p2D.py</code>, say
-<code>d4_p2D.py</code>, we realize that the statements remain almost the same.
-Only two adjustments are necessary:
-
-<ul>
-  <li> The function describing the boundary where Dirichlet conditions
-    apply must be modified.</li>
-  <li> The new boundary term must be added to the expression in <code>L</code>.</li>
-</ul>
-
-Step 1 can be coded as
-
-<p>
-
-<!-- code=python (!bc pycod) typeset with pygments style "default" -->
-<div class="highlight" style="background: #f8f8f8"><pre style="line-height: 125%"><span style="color: #008000; font-weight: bold">def</span> <span style="color: #0000FF">Dirichlet_boundary</span>(x, on_boundary):
-    <span style="color: #008000; font-weight: bold">if</span> on_boundary:
-        <span style="color: #008000; font-weight: bold">if</span> x[<span style="color: #666666">0</span>] <span style="color: #666666">==</span> <span style="color: #666666">0</span> <span style="color: #AA22FF; font-weight: bold">or</span> x[<span style="color: #666666">0</span>] <span style="color: #666666">==</span> <span style="color: #666666">1</span>:
-            <span style="color: #008000; font-weight: bold">return</span> <span style="color: #008000">True</span>
-        <span style="color: #008000; font-weight: bold">else</span>:
-            <span style="color: #008000; font-weight: bold">return</span> <span style="color: #008000">False</span>
-    <span style="color: #008000; font-weight: bold">else</span>:
-        <span style="color: #008000; font-weight: bold">return</span> <span style="color: #008000">False</span>
-</pre></div>
-<p>
-A more compact implementation reads
-
-<p>
-
-<!-- code=python (!bc pycod) typeset with pygments style "default" -->
-<div class="highlight" style="background: #f8f8f8"><pre style="line-height: 125%"><span style="color: #008000; font-weight: bold">def</span> <span style="color: #0000FF">Dirichlet_boundary</span>(x, on_boundary):
-    <span style="color: #008000; font-weight: bold">return</span> on_boundary <span style="color: #AA22FF; font-weight: bold">and</span> (x[<span style="color: #666666">0</span>] <span style="color: #666666">==</span> <span style="color: #666666">0</span> <span style="color: #AA22FF; font-weight: bold">or</span> x[<span style="color: #666666">0</span>] <span style="color: #666666">==</span> <span style="color: #666666">1</span>)
-</pre></div>
-<p>
-As pointed out already in the section <a href="#tut:poisson1:impl">Implementation</a>,
-testing for an exact match of real numbers is
-not good programming practice so we introduce a tolerance in the test:
-
-<p>
-
-<!-- code=python (!bc pycod) typeset with pygments style "default" -->
-<div class="highlight" style="background: #f8f8f8"><pre style="line-height: 125%"><span style="color: #008000; font-weight: bold">def</span> <span style="color: #0000FF">Dirichlet_boundary</span>(x, on_boundary):
-    tol <span style="color: #666666">=</span> <span style="color: #666666">1E-14</span>   <span style="color: #408080; font-style: italic"># tolerance for coordinate comparisons</span>
-    <span style="color: #008000; font-weight: bold">return</span> on_boundary <span style="color: #AA22FF; font-weight: bold">and</span> \ 
-           (<span style="color: #008000">abs</span>(x[<span style="color: #666666">0</span>]) <span style="color: #666666">&lt;</span> tol <span style="color: #AA22FF; font-weight: bold">or</span> <span style="color: #008000">abs</span>(x[<span style="color: #666666">0</span>] <span style="color: #666666">-</span> <span style="color: #666666">1</span>) <span style="color: #666666">&lt;</span> tol)
-</pre></div>
-<p>
-The second adjustment of our program concerns the definition of <code>L</code>,
-where we have to add a boundary integral and a definition of the \( g \)
-function to be integrated:
-
-<p>
-
-<!-- code=python (!bc pycod) typeset with pygments style "default" -->
-<div class="highlight" style="background: #f8f8f8"><pre style="line-height: 125%">g <span style="color: #666666">=</span> Expression(<span style="color: #BA2121">&#39;-4*x[1]&#39;</span>)
-L <span style="color: #666666">=</span> f<span style="color: #666666">*</span>v<span style="color: #666666">*</span>dx <span style="color: #666666">-</span> g<span style="color: #666666">*</span>v<span style="color: #666666">*</span>ds
-</pre></div>
-<p>
-The <code>ds</code> variable implies a boundary integral, while <code>dx</code>
-implies an integral over the domain \( \Omega \).
-No more modifications are necessary.
-
-<p>
-The file <code>dn1_p2D.py</code> in the <code>stationary/poisson</code> directory
-implements this problem. Running the program verifies the implementation:
-\( u \) equals the exact solution at all the nodes,
-regardless of how many elements we use.
-
-<h2 id="tut:poisson:multiple:Dirichlet">Multiple Dirichlet conditions</h2>
-
-<p>
-The PDE problem from the previous section applies a function \( u_0(x,y) \)
-for setting Dirichlet conditions at two parts of the boundary.
-Having a single function to set multiple Dirichlet conditions is
-seldom possible. The more general case is to have \( m \) functions for
-setting Dirichlet conditions on \( m \) parts of the boundary.
-The purpose of this section is to explain how such multiple conditions
-are treated in FEniCS programs.
-
-<p>
-Let us
-return to the case from the section <a href="#tut:poisson1:DN">Combining Dirichlet and Neumann conditions</a>
-and define two separate functions for
-the two Dirichlet conditions:
-
-$$
-\begin{align*}
-    - \nabla^2 u &= -6 \mbox{ in } \Omega, \\ 
-    u &= u_L \mbox{ on } \Gamma_0, \\ 
-    u &= u_R \mbox{ on } \Gamma_1, \\ 
-    - {\partial u\over\partial n} &= g \mbox{ on } \Gamma_N \tp
-\end{align*}
-$$
-
-Here, \( \Gamma_0 \) is the boundary \( x=0 \), while
-\( \Gamma_1 \) corresponds to the boundary \( x=1 \).
-We have that \( u_L = 1 + 2y^2 \), \( u_R = 2 + 2y^2 \), and \( g=-4y \).
-For the left boundary \( \Gamma_0 \) we
-define
-the usual triple of a function for the boundary value,
-a function for defining
-the boundary of interest, and a <code>DirichletBC</code> object:
-
-<p>
-
-<!-- code=python (!bc pycod) typeset with pygments style "default" -->
-<div class="highlight" style="background: #f8f8f8"><pre style="line-height: 125%">u_L <span style="color: #666666">=</span> Expression(<span style="color: #BA2121">&#39;1 + 2*x[1]*x[1]&#39;</span>)
-
-<span style="color: #008000; font-weight: bold">def</span> <span style="color: #0000FF">left_boundary</span>(x, on_boundary):
-    tol <span style="color: #666666">=</span> <span style="color: #666666">1E-14</span>   <span style="color: #408080; font-style: italic"># tolerance for coordinate comparisons</span>
-    <span style="color: #008000; font-weight: bold">return</span> on_boundary <span style="color: #AA22FF; font-weight: bold">and</span> <span style="color: #008000">abs</span>(x[<span style="color: #666666">0</span>]) <span style="color: #666666">&lt;</span> tol
-
-Gamma_0 <span style="color: #666666">=</span> DirichletBC(V, u_L, left_boundary)
-</pre></div>
-<p>
-For the boundary \( x=1 \) we write a similar code snippet:
-
-<p>
-
-<!-- code=python (!bc pycod) typeset with pygments style "default" -->
-<div class="highlight" style="background: #f8f8f8"><pre style="line-height: 125%">u_R <span style="color: #666666">=</span> Expression(<span style="color: #BA2121">&#39;2 + 2*x[1]*x[1]&#39;</span>)
-
-<span style="color: #008000; font-weight: bold">def</span> <span style="color: #0000FF">right_boundary</span>(x, on_boundary):
-    tol <span style="color: #666666">=</span> <span style="color: #666666">1E-14</span>   <span style="color: #408080; font-style: italic"># tolerance for coordinate comparisons</span>
-    <span style="color: #008000; font-weight: bold">return</span> on_boundary <span style="color: #AA22FF; font-weight: bold">and</span> <span style="color: #008000">abs</span>(x[<span style="color: #666666">0</span>] <span style="color: #666666">-</span> <span style="color: #666666">1</span>) <span style="color: #666666">&lt;</span> tol
-
-Gamma_1 <span style="color: #666666">=</span> DirichletBC(V, u_R, right_boundary)
-</pre></div>
-<p>
-The various essential conditions are then collected in a list
-and used in the solution process:
-
-<p>
-
-<!-- code=python (!bc pycod) typeset with pygments style "default" -->
-<div class="highlight" style="background: #f8f8f8"><pre style="line-height: 125%">bcs <span style="color: #666666">=</span> [Gamma_0, Gamma_1]
-<span style="color: #666666">...</span>
-solve(a <span style="color: #666666">==</span> L, u, bcs)
-<span style="color: #408080; font-style: italic"># or</span>
-problem <span style="color: #666666">=</span> LinearVariationalProblem(a, L, u, bcs)
-solver  <span style="color: #666666">=</span> LinearVariationalSolver(problem)
-solver<span style="color: #666666">.</span>solve()
-</pre></div>
-<p>
-In other problems, where the \( u \) values are constant at a part of the
-boundary, we may use a simple <code>Constant</code> object instead of an
-<code>Expression</code> object.
-
-<p>
-Debugging of PDE solvers very often faces the question of whether the
-boundary conditions are set correctly or not. To check which Dirichlet
-conditions that are actually set in the present problem, we can call
-the <code>get_boundary_values</code> method in the <code>DirichletBC</code> objects. This
-method returns a dictionary with degrees of freedom as keys and
-corresponding  essential conditions as values. In the present
-problem we can write
-
-<p>
-
-<!-- code=python (!bc pycod) typeset with pygments style "default" -->
-<div class="highlight" style="background: #f8f8f8"><pre style="line-height: 125%">coor <span style="color: #666666">=</span> mesh<span style="color: #666666">.</span>coordinates()
-d2v <span style="color: #666666">=</span> dof_to_vertex_map(V)
-<span style="color: #008000; font-weight: bold">for</span> bc <span style="color: #AA22FF; font-weight: bold">in</span> bcs:
-    bc_dict <span style="color: #666666">=</span> bc<span style="color: #666666">.</span>get_boundary_values()
-    <span style="color: #008000; font-weight: bold">for</span> dof <span style="color: #AA22FF; font-weight: bold">in</span> bc_dict:
-        <span style="color: #008000; font-weight: bold">print</span>(<span style="color: #BA2121">&#39;dof </span><span style="color: #BB6688; font-weight: bold">%2d</span><span style="color: #BA2121">: u=</span><span style="color: #BB6688; font-weight: bold">%g</span><span style="color: #BB6622; font-weight: bold">\t</span><span style="color: #BA2121"> at point </span><span style="color: #BB6688; font-weight: bold">%s</span><span style="color: #BA2121">&#39;</span> <span style="color: #666666">%</span>
-              (dof, bc_dict[dof],
-	      <span style="color: #008000">str</span>(<span style="color: #008000">tuple</span>(coor[d2v[dof]]<span style="color: #666666">.</span>tolist()))))
-</pre></div>
-<p>
-The printing of coordinates for each degree of freedom (node here)
-is only appropriate when degrees of freedom coincide with function
-values at the vertices of the mesh, which is the case for linear
-Lagrange elements only. One should therefore make somewhat
-more robust code that prints out the coordinates (for convenience
-when checking boundary values) only in the case of first-order
-Lagrange elements:
-
-<p>
-
-<!-- code=python (!bc pycod) typeset with pygments style "default" -->
-<div class="highlight" style="background: #f8f8f8"><pre style="line-height: 125%">Lagrange_1st_order <span style="color: #666666">=</span> V<span style="color: #666666">.</span>ufl_element()<span style="color: #666666">.</span>degree() <span style="color: #666666">==</span> <span style="color: #666666">1</span>
-<span style="color: #008000; font-weight: bold">if</span> Lagrange_1st_order:
-    coor <span style="color: #666666">=</span> mesh<span style="color: #666666">.</span>coordinates()
-    d2v <span style="color: #666666">=</span> dof_to_vertex_map(V)
-    <span style="color: #008000; font-weight: bold">for</span> bc <span style="color: #AA22FF; font-weight: bold">in</span> bcs:
-        bc_dict <span style="color: #666666">=</span> bc<span style="color: #666666">.</span>get_boundary_values()
-        <span style="color: #008000; font-weight: bold">for</span> dof <span style="color: #AA22FF; font-weight: bold">in</span> bc_dict:
-            <span style="color: #008000; font-weight: bold">print</span>(<span style="color: #BA2121">&#39;dof </span><span style="color: #BB6688; font-weight: bold">%2d</span><span style="color: #BA2121">: u=</span><span style="color: #BB6688; font-weight: bold">%g</span><span style="color: #BA2121">&#39;</span> <span style="color: #666666">%</span> (dof, bc_dict[dof])),
-            <span style="color: #008000; font-weight: bold">print</span>(<span style="color: #BA2121">&#39;</span><span style="color: #BB6622; font-weight: bold">\t</span><span style="color: #BA2121"> at point </span><span style="color: #BB6688; font-weight: bold">%s</span><span style="color: #BA2121">&#39;</span> <span style="color: #666666">%</span>
-                  (<span style="color: #008000">str</span>(<span style="color: #008000">tuple</span>(coor[d2v[dof]]<span style="color: #666666">.</span>tolist()))))
-</pre></div>
-<p>
-The output for a mesh made by <code>UnitSquareMesh(3, 2)</code> becomes
-<p>
-
-<!-- code=text (!bc dat) typeset with pygments style "default" -->
-<div class="highlight" style="background: #f8f8f8"><pre style="line-height: 125%">dof  0: u=1 	 at point (0.0, 0.0)
-dof  8: u=3 	 at point (0.0, 1.0)
-dof  4: u=1.5 	 at point (0.0, 0.5)
-dof  3: u=2 	 at point (1.0, 0.0)
-dof 11: u=4 	 at point (1.0, 1.0)
-dof  7: u=2.5 	 at point (1.0, 0.5)
-</pre></div>
-<p>
-The file <code>dn2_p2D.py</code> contains a complete program which
-demonstrates the constructions above.
-An extended example with multiple Neumann conditions would have
-been quite natural now, but this requires marking various parts
-of the boundary using the mesh function concept and is therefore
-left to the section <a href="._ftut006.html#tut:poisson:mat:neumann">Multiple Neumann, Robin, and Dirichlet condition</a>.
-
-<h2 id="tut:poisson1:linalg">A linear algebra formulation</h2>
-
-<p>
-Given \( a(u,v)=L(v) \), the discrete solution \( u \) is computed by
-inserting \( u=\sum_{j=1}^N U_j \phi_j \) into \( a(u,v) \) and demanding
-\( a(u,v)=L(v) \) to be fulfilled for \( N \) test functions
-\( \hat\phi_1,\ldots,\hat\phi_N \). This implies
-
-$$
-\begin{equation*}
-\sum_{j=1}^N a(\phi_j,\hat\phi_i) U_j = L(\hat\phi_i),\quad i=1,\ldots,N,
-\end{equation*}
-$$
-
-which is nothing but a linear system,
-
-$$
-\begin{equation*}
-  AU = b,
-\end{equation*}
-$$
-
-where the entries in \( A \) and \( b \) are given by
-
-$$
-\begin{align*}
-  A_{ij} &= a(\phi_j, \hat{\phi}_i), \\ 
-  b_i &= L(\hat\phi_i)\tp
-\end{align*}
-$$
-
-<p>
-The examples so far have specified the left- and right-hand side
-of the variational formulation and then asked FEniCS to
-assemble the linear system and solve it.
-An alternative to is explicitly call functions for assembling the
-coefficient matrix \( A \) and the right-side vector \( b \), and then solve
-the linear system \( AU=b \) with respect to the \( U \) vector.
-Instead of <code>solve(a == L, u, b)</code> we now write
-
-<p>
-
-<!-- code=python (!bc pycod) typeset with pygments style "default" -->
-<div class="highlight" style="background: #f8f8f8"><pre style="line-height: 125%">A <span style="color: #666666">=</span> assemble(a)
-b <span style="color: #666666">=</span> assemble(L)
-bc<span style="color: #666666">.</span>apply(A, b)
-u <span style="color: #666666">=</span> Function(V)
-U <span style="color: #666666">=</span> u<span style="color: #666666">.</span>vector()
-solve(A, U, b)
-</pre></div>
-<p>
-The variables <code>a</code> and <code>L</code> are as before. That is, <code>a</code> refers to the
-bilinear form involving a <code>TrialFunction</code> object (say <code>u</code>)
-and a <code>TestFunction</code> object (<code>v</code>), and <code>L</code> involves a
-<code>TestFunction</code> object (<code>v</code>). From <code>a</code> and <code>L</code>,
-the <code>assemble</code> function can
-compute \( A \) and \( b \).
-
-<p>
-The matrix \( A \) and vector \( b \) are first assembled without incorporating
-essential (Dirichlet) boundary conditions. Thereafter, the
-call <code>bc.apply(A, b)</code> performs the necessary modifications of
-the linear system such that <code>u</code> is guaranteed to equal the prescribed
-boundary values.
-When we have multiple Dirichlet conditions stored in a list <code>bcs</code>,
-as explained in the section <a href="#tut:poisson:multiple:Dirichlet">Multiple Dirichlet conditions</a>, we must apply
-each condition in <code>bcs</code> to the system:
-
-<p>
-
-<!-- code=python (!bc pycod) typeset with pygments style "default" -->
-<div class="highlight" style="background: #f8f8f8"><pre style="line-height: 125%"><span style="color: #408080; font-style: italic"># bcs is a list of DirichletBC objects</span>
-<span style="color: #008000; font-weight: bold">for</span> bc <span style="color: #AA22FF; font-weight: bold">in</span> bcs:
-    bc<span style="color: #666666">.</span>apply(A, b)
-</pre></div>
-<p>
-There is an alternative function <code>assemble_system</code>, which can
-assemble the system and take boundary conditions into account in one call:
-
-<p>
-
-<!-- code=python (!bc pycod) typeset with pygments style "default" -->
-<div class="highlight" style="background: #f8f8f8"><pre style="line-height: 125%">A, b <span style="color: #666666">=</span> assemble_system(a, L, bcs)
-</pre></div>
-<p>
-The <code>assemble_system</code> function incorporates the boundary conditions
-in the element matrices and vectors, prior to assembly.
-The conditions are also incorporated in a symmetric way to preserve
-eventual symmetry of the coefficient matrix.
-<!-- That is, for each degree of freedom -->
-<!-- that is known, the corresponding row and column is zero'ed out and 1 -->
-<!-- is placed on the main diagonal, and the right-hand side <code>b</code> is -->
-<!-- modified by subtracting the column in <code>A</code> times the value of the -->
-<!-- degree of, and then the corresponding entry in <code>b</code> is replaced by the -->
-<!-- known value of the degree of freedom. -->
-With <code>bc.apply(A, b)</code> the
-matrix <code>A</code> is modified in an nonsymmetric way.
-<!-- : The row is zero'ed out -->
-<!-- and 1 is placed on the main diagonal, and the degree of freedom value -->
-<!-- is inserted in <code>b</code>. -->
-
-<p>
-Note that the solution <code>u</code> is, as before, a <code>Function</code> object.
-The degrees of freedom, \( U=A^{-1}b \), are filled
-into <code>u</code>'s <code>Vector</code> object (<code>u.vector()</code>)
-by the <code>solve</code> function.
-
-<p>
-The object <code>A</code> is of type <code>Matrix</code>, while <code>b</code> and
-<code>u.vector()</code> are of type <code>Vector</code>. We may convert the
-matrix and vector data to <code>numpy</code> arrays by calling the
-<code>array()</code> method as shown before. If you wonder how essential
-boundary conditions are incorporated in the linear system, you can
-print out <code>A</code> and <code>b</code> before and after the
-<code>bc.apply(A, b)</code> call:
-
-<p>
-
-<!-- code=python (!bc pycod) typeset with pygments style "default" -->
-<div class="highlight" style="background: #f8f8f8"><pre style="line-height: 125%">A <span style="color: #666666">=</span> assemble(a)
-b <span style="color: #666666">=</span> assemble(L)
-<span style="color: #008000; font-weight: bold">if</span> mesh<span style="color: #666666">.</span>num_cells() <span style="color: #666666">&lt;</span> <span style="color: #666666">16</span>:  <span style="color: #408080; font-style: italic"># print for small meshes only</span>
-    <span style="color: #008000; font-weight: bold">print</span>(A<span style="color: #666666">.</span>array())
-    <span style="color: #008000; font-weight: bold">print</span>(b<span style="color: #666666">.</span>array())
-bc<span style="color: #666666">.</span>apply(A, b)
-<span style="color: #008000; font-weight: bold">if</span> mesh<span style="color: #666666">.</span>num_cells() <span style="color: #666666">&lt;</span> <span style="color: #666666">16</span>:
-    <span style="color: #008000; font-weight: bold">print</span>(A<span style="color: #666666">.</span>array())
-    <span style="color: #008000; font-weight: bold">print</span>(b<span style="color: #666666">.</span>array())
-</pre></div>
-<p>
-With access to the elements in <code>A</code> through a <code>numpy</code> array we can easily
-perform computations on this matrix, such as computing the eigenvalues
-(using the <code>eig</code> function in <code>numpy.linalg</code>). We can alternatively dump
-<code>A.array()</code> and <code>b.array()</code> to file in MATLAB format and invoke
-MATLAB or Octave to analyze the linear system.
-Dumping the arrays to MATLAB format is done by
-
-<p>
-
-<!-- code=python (!bc pycod) typeset with pygments style "default" -->
-<div class="highlight" style="background: #f8f8f8"><pre style="line-height: 125%"><span style="color: #008000; font-weight: bold">import</span> <span style="color: #0000FF; font-weight: bold">scipy.io</span>
-scipy<span style="color: #666666">.</span>io<span style="color: #666666">.</span>savemat(<span style="color: #BA2121">&#39;Ab.mat&#39;</span>, {<span style="color: #BA2121">&#39;A&#39;</span>: A<span style="color: #666666">.</span>array(), <span style="color: #BA2121">&#39;b&#39;</span>: b<span style="color: #666666">.</span>array()})
-</pre></div>
-<p>
-Writing <code>load Ab.mat</code> in MATLAB or Octave will then make
-the array variables <code>A</code> and <code>b</code> available for computations.
-
-<p>
-Matrix processing in Python or MATLAB/Octave is only feasible for
-small PDE problems since the <code>numpy</code> arrays or matrices in MATLAB
-file format are dense matrices. DOLFIN also has an interface to the
-eigensolver package SLEPc, which is a preferred tool for computing the
-eigenvalues of large, sparse matrices of the type encountered in PDE
-problems (see <code>demo/la/eigenvalue</code> in the DOLFIN source code tree
-for a demo).
-
-<p>
-A complete code where the linear system \( AU=b \) is explicitly assembled and
-solved is found in the file <code>dn3_p2D.py</code> in the directory
-<code>stationary/poisson</code>. This code solves the same problem as in
-<code>dn2_p2D.py</code>
-(the section <a href="#tut:poisson:multiple:Dirichlet">Multiple Dirichlet conditions</a>).  For small
-linear systems, the program writes out <code>A</code> and <code>b</code> before and
-after incorporation of essential boundary conditions and illustrates
-the difference between <code>assemble</code> and <code>assemble_system</code>.
-The reader is encouraged to run the code for a \( 2\times 1 \)
-mesh (<code>UnitSquareMesh(2, 1)</code> and study the output of <code>A</code>.
-
-<p>
-By default, <code>solve(A, U, b)</code> applies sparse LU decomposition
-as solver. Specification of an iterative solver and preconditioner
-is done through two optional arguments:
-
-<p>
-
-<!-- code=python (!bc pycod) typeset with pygments style "default" -->
-<div class="highlight" style="background: #f8f8f8"><pre style="line-height: 125%">solve(A, U, b, <span style="color: #BA2121">&#39;cg&#39;</span>, <span style="color: #BA2121">&#39;ilu&#39;</span>)
-</pre></div>
-<p>
-Appropriate names of solvers and preconditioners are found in
-the section <a href="._ftut008.html#tut:app:solver:prec">Linear solvers and preconditioners</a>.
-
-<p>
-To control tolerances in the stopping criterion and the maximum
-number of iterations, one can explicitly form a <code>KrylovSolver</code> object
-and set items in its <code>parameters</code> attribute
-(see also the section <a href="#tut:poisson1:solver:problem">Linear variational problem and solver objects</a>):
-
-<p>
-
-<!-- code=python (!bc pycod) typeset with pygments style "default" -->
-<div class="highlight" style="background: #f8f8f8"><pre style="line-height: 125%">solver <span style="color: #666666">=</span> KrylovSolver(<span style="color: #BA2121">&#39;cg&#39;</span>, <span style="color: #BA2121">&#39;ilu&#39;</span>)
-solver<span style="color: #666666">.</span>parameters[<span style="color: #BA2121">&#39;absolute_tolerance&#39;</span>] <span style="color: #666666">=</span> <span style="color: #666666">1E-7</span>
-solver<span style="color: #666666">.</span>parameters[<span style="color: #BA2121">&#39;relative_tolerance&#39;</span>] <span style="color: #666666">=</span> <span style="color: #666666">1E-4</span>
-solver<span style="color: #666666">.</span>parameters[<span style="color: #BA2121">&#39;maximum_iterations&#39;</span>] <span style="color: #666666">=</span> <span style="color: #666666">1000</span>
-u <span style="color: #666666">=</span> Function(V)
-U <span style="color: #666666">=</span> u<span style="color: #666666">.</span>vector()
-set_log_level(DEBUG)
-solver<span style="color: #666666">.</span>solve(A, U, b)
-</pre></div>
-<p>
-The program <code>dn4_p2D.py</code> is a modification of <code>dn3_p2D.py</code>
-illustrating this latter approach.
-
-<p>
-The choice of start vector for the iterations in a linear solver is often
-important. With the <code>solver.solve(A, U, b)</code> call the default start vector
-is the zero vector. A start vector
-with random numbers in the interval \( [-100,100] \) can be computed as
-
-<p>
-
-<!-- code=python (!bc pycod) typeset with pygments style "default" -->
-<div class="highlight" style="background: #f8f8f8"><pre style="line-height: 125%">n <span style="color: #666666">=</span> u<span style="color: #666666">.</span>vector()<span style="color: #666666">.</span>array()<span style="color: #666666">.</span>size
-U <span style="color: #666666">=</span> u<span style="color: #666666">.</span>vector()
-U[:] <span style="color: #666666">=</span> numpy<span style="color: #666666">.</span>random<span style="color: #666666">.</span>uniform(<span style="color: #666666">-100</span>, <span style="color: #666666">100</span>, n)
-solver<span style="color: #666666">.</span>parameters[<span style="color: #BA2121">&#39;nonzero_initial_guess&#39;</span>] <span style="color: #666666">=</span> <span style="color: #008000">True</span>
-solver<span style="color: #666666">.</span>solve(A, U, b)
-</pre></div>
-<p>
-Note that we must turn off the default behavior of setting the start
-vector ("initial guess") to zero.
-A random start vector is included in the <code>dn4_p2D.py</code> code.
-
-<p>
-Creating the linear system explicitly in a program can have some
-advantages in more advanced problem settings. For example, \( A \) may
-be constant throughout a time-dependent simulation, so we can avoid
-recalculating \( A \) at every time level and save a significant amount
-of simulation time.  The sections <a href="._ftut003.html#tut:timedep:diffusion1:impl">Implementation</a>
-and <a href="._ftut003.html#tut:timedep:diffusion1:noassemble">Avoiding assembly</a> deal with this topic
-in detail.
-
-<p>
-<!-- In other problems, we may divide the variational -->
-<!-- problem and linear system into different terms, say \( A=M + {\dt} K \), -->
-<!-- where \( M \) is a matrix arising from a term like \( \partial u/\partial t \), -->
-<!-- \( K \) is a term corresponding to a Laplace operator, and \( \dt \) is -->
-<!-- a time discretization parameter. When \( \dt \) is changed in time, -->
-<!-- we can efficiently recompute \( A = M + {\dt} K \) without -->
-<!-- reassembling the constant matrices \( M \) and \( K \). This strategy may -->
-<!-- speed up simulations significantly. -->
-
-<h2 id="tut:poisson:nD">Parameterizing the number of space dimensions</h2>
-
-<p>
-FEniCS makes it is easy to write a unified simulation code that can
-operate in 1D, 2D, and 3D. We will conveniently make use of this
-feature in forthcoming examples.  As an appetizer, go back to the
-introductory program <code>d1_p2D.py</code> in the <code>stationary/poisson</code> directory
-and change the mesh construction from <code>UnitSquareMesh(6, 4)</code> to
-<code>UnitCubeMesh(6, 4, 5)</code>. Now the domain is the unit cube partitioned into
-\( 6\times 4\times 5 \) boxes, and each box is divided into six
-tetrahedra-shaped finite elements for computations.  Run the program
-and observe that we can solve a 3D problem without any other
-modifications (!). The visualization allows you to rotate the cube and
-observe the function values as colors on the boundary.
-
-<p>
-The forthcoming material introduces some convenient
-technicalities such that the same program can run in 1D, 2D, or 3D
-without any modifications.
-Consider the simple model problem
-
-$$
-\begin{equation}
-u''(x) = 2\hbox{ in }[0,1],\quad u(0)=0,\ u(1)=1,
-\tag{36}
-\end{equation}
-$$
-
-with exact solution \( u(x)=x^2 \). Our aim is to formulate and solve this
-problem in a 2D and a 3D domain as well.
-We may generalize the domain \( [0,1] \) to a rectangle or box of any size
-in the \( y \) and \( z \) directions and pose homogeneous Neumann
-conditions \( \partial u/\partial n = 0 \) at all additional boundaries
-\( y=\mbox{const} \) and \( z=\mbox{const} \) to ensure that \( u \) only varies with
-\( x \). For example, let us choose
-a unit hypercube as domain: \( \Omega = [0,1]^d \), where \( d \) is the number
-of space dimensions. The generalized \( d \)-dimensional Poisson problem
-then reads
-
-$$
-\begin{equation} \tag{37}
-  \begin{array}{rcll}
-    \nabla^2 u &=& 2 &\mbox{in } \Omega, \\ 
-    u &=& 0 &\mbox{on } \Gamma_0,\\ 
-    u &=& 1 &\mbox{on } \Gamma_1,\\ 
-{\partial u\over\partial n} &=& 0 &\mbox{on } \partial\Omega\backslash\left(
-\Gamma_0\cup\Gamma_1\right),
-  \end{array}
-\end{equation}
-$$
-
-where \( \Gamma_0 \) is the side of the hypercube where \( x=0 \), and
-where \( \Gamma_1 \) is the side where \( x=1 \).
-
-<p>
-Implementing a PDE for any \( d \) is no more
-complicated than solving a problem with a specific number of dimensions.
-The only non-trivial part of the code is actually to define the mesh.
-We use the command line for the user-input to the program. The first argument
-can be the degree of the polynomial in the finite element basis functions.
-Thereafter, we supply the
-cell divisions in the various spatial directions. The number of
-command-line arguments will then imply the number of space dimensions.
-For example, writing <code>3 10 3 4</code> on the command line means that
-we want to approximate \( u \) by piecewise polynomials of degree 3,
-and that the domain is a three-dimensional cube with \( 10\times 3\times 4 \)
-divisions in the \( x \), \( y \), and \( z \) directions, respectively.
-<!-- Each of the \( 10\times 3\times 4 = 120 \) boxes will -->
-<!-- be divided into six tetrahedra. -->
-The Python code can be quite compact:
-
-<p>
-
-<!-- code=python (!bc pycod) typeset with pygments style "default" -->
-<div class="highlight" style="background: #f8f8f8"><pre style="line-height: 125%">degree <span style="color: #666666">=</span> <span style="color: #008000">int</span>(sys<span style="color: #666666">.</span>argv[<span style="color: #666666">1</span>])
-divisions <span style="color: #666666">=</span> [<span style="color: #008000">int</span>(arg) <span style="color: #008000; font-weight: bold">for</span> arg <span style="color: #AA22FF; font-weight: bold">in</span> sys<span style="color: #666666">.</span>argv[<span style="color: #666666">2</span>:]]
-d <span style="color: #666666">=</span> <span style="color: #008000">len</span>(divisions)
-domain_type <span style="color: #666666">=</span> [UnitIntervalMesh, UnitSquareMesh, UnitCubeMesh]
-mesh <span style="color: #666666">=</span> domain_type[d<span style="color: #666666">-1</span>](<span style="color: #666666">*</span>divisions)
-V <span style="color: #666666">=</span> FunctionSpace(mesh, <span style="color: #BA2121">&#39;Lagrange&#39;</span>, degree)
-</pre></div>
-<p>
-First note that although <code>sys.argv[2:]</code> holds the divisions of
-the mesh, all elements of the list <code>sys.argv[2:]</code> are string objects,
-so we need to explicitly convert each element to an integer.
-The construction <code>domain_type[d-1]</code> will pick the right name of the
-object used to define the domain and generate the mesh.
-Moreover, the argument <code>*divisions</code>
-sends all the component of the list <code>divisions</code> as separate
-arguments. For example, in a 2D problem where <code>divisions</code> has
-two elements, the statement
-
-<p>
-
-<!-- code=python (!bc pycod) typeset with pygments style "default" -->
-<div class="highlight" style="background: #f8f8f8"><pre style="line-height: 125%">mesh <span style="color: #666666">=</span> domain_type[d<span style="color: #666666">-1</span>](<span style="color: #666666">*</span>divisions)
-</pre></div>
-<p>
-is equivalent to
-
-<p>
-
-<!-- code=python (!bc pycod) typeset with pygments style "default" -->
-<div class="highlight" style="background: #f8f8f8"><pre style="line-height: 125%">mesh <span style="color: #666666">=</span> UnitSquareMesh(divisions[<span style="color: #666666">0</span>], divisions[<span style="color: #666666">1</span>])
-</pre></div>
-<p>
-The next part of the program is to set up the boundary conditions.
-Since the Neumann conditions have \( \partial u/\partial n=0 \) we can
-omit the boundary integral from the weak form. We then only
-need to take care of Dirichlet conditions at two sides:
-
-<p>
-
-<!-- code=python (!bc pycod) typeset with pygments style "default" -->
-<div class="highlight" style="background: #f8f8f8"><pre style="line-height: 125%">tol <span style="color: #666666">=</span> <span style="color: #666666">1E-14</span>   <span style="color: #408080; font-style: italic"># tolerance for coordinate comparisons</span>
-<span style="color: #008000; font-weight: bold">def</span> <span style="color: #0000FF">Dirichlet_boundary0</span>(x, on_boundary):
-    <span style="color: #008000; font-weight: bold">return</span> on_boundary <span style="color: #AA22FF; font-weight: bold">and</span> <span style="color: #008000">abs</span>(x[<span style="color: #666666">0</span>]) <span style="color: #666666">&lt;</span> tol
-
-<span style="color: #008000; font-weight: bold">def</span> <span style="color: #0000FF">Dirichlet_boundary1</span>(x, on_boundary):
-    <span style="color: #008000; font-weight: bold">return</span> on_boundary <span style="color: #AA22FF; font-weight: bold">and</span> <span style="color: #008000">abs</span>(x[<span style="color: #666666">0</span>] <span style="color: #666666">-</span> <span style="color: #666666">1</span>) <span style="color: #666666">&lt;</span> tol
-
-bc0 <span style="color: #666666">=</span> DirichletBC(V, Constant(<span style="color: #666666">0</span>), Dirichlet_boundary0)
-bc1 <span style="color: #666666">=</span> DirichletBC(V, Constant(<span style="color: #666666">1</span>), Dirichlet_boundary1)
-bcs <span style="color: #666666">=</span> [bc0, bc1]
-</pre></div>
-<p>
-Note that this code is independent of the number of space dimensions.
-So are the statements defining and solving
-the variational problem:
-
-<p>
-
-<!-- code=python (!bc pycod) typeset with pygments style "default" -->
-<div class="highlight" style="background: #f8f8f8"><pre style="line-height: 125%">u <span style="color: #666666">=</span> TrialFunction(V)
-v <span style="color: #666666">=</span> TestFunction(V)
-f <span style="color: #666666">=</span> Constant(<span style="color: #666666">-2</span>)
-a <span style="color: #666666">=</span> inner(nabla_grad(u), nabla_grad(v))<span style="color: #666666">*</span>dx
-L <span style="color: #666666">=</span> f<span style="color: #666666">*</span>v<span style="color: #666666">*</span>dx
-
-u <span style="color: #666666">=</span> Function(V)
-solve(a <span style="color: #666666">==</span> L, u, bcs)
-</pre></div>
-<p>
-The complete code is found in the file <code>paD.py</code> (Poisson problem in "anyD").
->>>>>>> ec90f5c7
 
 <p>
 We thank Johan Hake, Kent-Andre Mardal, and Kristian Valen-Sendstad
